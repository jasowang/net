--- conflicted
+++ resolved
@@ -28,11 +28,8 @@
 
 #define DEBUG_SIG 0
 
-<<<<<<< HEAD
-=======
 #define _BLOCKABLE (~(sigmask(SIGKILL) | sigmask(SIGSTOP)))
 
->>>>>>> 6a2a11db
 asmlinkage int
 sys_sigaltstack(const stack_t __user *uss, stack_t __user *uoss,
 		unsigned long r2, unsigned long r3, unsigned long r4,
@@ -259,11 +256,7 @@
 static int prev_insn(struct pt_regs *regs)
 {
 	u16 inst;
-<<<<<<< HEAD
-	if (get_user(&inst, (u16 __user *)(regs->bpc - 2)))
-=======
 	if (get_user(inst, (u16 __user *)(regs->bpc - 2)))
->>>>>>> 6a2a11db
 		return -EFAULT;
 	if ((inst & 0xfff0) == 0x10f0)	/* trap ? */
 		regs->bpc -= 2;
