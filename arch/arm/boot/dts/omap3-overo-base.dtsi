--- conflicted
+++ resolved
@@ -181,11 +181,7 @@
 	pinctrl-names = "default";
 	pinctrl-0 = <&mmc2_pins>;
 	vmmc-supply = <&w3cbw003c_npoweron>;
-<<<<<<< HEAD
-	vmmc_aux-supply = <&w3cbw003c_wifi_nreset>;
-=======
 	vqmmc-supply = <&w3cbw003c_wifi_nreset>;
->>>>>>> bb176f67
 	bus-width = <4>;
 	cap-sdio-irq;
 	non-removable;
