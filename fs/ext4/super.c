/*
 *  linux/fs/ext4/super.c
 *
 * Copyright (C) 1992, 1993, 1994, 1995
 * Remy Card (card@masi.ibp.fr)
 * Laboratoire MASI - Institut Blaise Pascal
 * Universite Pierre et Marie Curie (Paris VI)
 *
 *  from
 *
 *  linux/fs/minix/inode.c
 *
 *  Copyright (C) 1991, 1992  Linus Torvalds
 *
 *  Big-endian to little-endian byte-swapping/bitmaps by
 *        David S. Miller (davem@caip.rutgers.edu), 1995
 */

#include <linux/module.h>
#include <linux/string.h>
#include <linux/fs.h>
#include <linux/time.h>
#include <linux/vmalloc.h>
#include <linux/jbd2.h>
#include <linux/slab.h>
#include <linux/init.h>
#include <linux/blkdev.h>
#include <linux/parser.h>
#include <linux/buffer_head.h>
#include <linux/exportfs.h>
#include <linux/vfs.h>
#include <linux/random.h>
#include <linux/mount.h>
#include <linux/namei.h>
#include <linux/quotaops.h>
#include <linux/seq_file.h>
#include <linux/proc_fs.h>
#include <linux/ctype.h>
#include <linux/log2.h>
#include <linux/crc16.h>
#include <linux/cleancache.h>
#include <asm/uaccess.h>

#include <linux/kthread.h>
#include <linux/freezer.h>

#include "ext4.h"
#include "ext4_extents.h"
#include "ext4_jbd2.h"
#include "xattr.h"
#include "acl.h"
#include "mballoc.h"

#define CREATE_TRACE_POINTS
#include <trace/events/ext4.h>

static struct proc_dir_entry *ext4_proc_root;
static struct kset *ext4_kset;
static struct ext4_lazy_init *ext4_li_info;
static struct mutex ext4_li_mtx;
static struct ext4_features *ext4_feat;

static int ext4_load_journal(struct super_block *, struct ext4_super_block *,
			     unsigned long journal_devnum);
static int ext4_show_options(struct seq_file *seq, struct dentry *root);
static int ext4_commit_super(struct super_block *sb, int sync);
static void ext4_mark_recovery_complete(struct super_block *sb,
					struct ext4_super_block *es);
static void ext4_clear_journal_err(struct super_block *sb,
				   struct ext4_super_block *es);
static int ext4_sync_fs(struct super_block *sb, int wait);
static const char *ext4_decode_error(struct super_block *sb, int errno,
				     char nbuf[16]);
static int ext4_remount(struct super_block *sb, int *flags, char *data);
static int ext4_statfs(struct dentry *dentry, struct kstatfs *buf);
static int ext4_unfreeze(struct super_block *sb);
static int ext4_freeze(struct super_block *sb);
static struct dentry *ext4_mount(struct file_system_type *fs_type, int flags,
		       const char *dev_name, void *data);
static inline int ext2_feature_set_ok(struct super_block *sb);
static inline int ext3_feature_set_ok(struct super_block *sb);
static int ext4_feature_set_ok(struct super_block *sb, int readonly);
static void ext4_destroy_lazyinit_thread(void);
static void ext4_unregister_li_request(struct super_block *sb);
static void ext4_clear_request_list(void);

#if !defined(CONFIG_EXT2_FS) && !defined(CONFIG_EXT2_FS_MODULE) && defined(CONFIG_EXT4_USE_FOR_EXT23)
static struct file_system_type ext2_fs_type = {
	.owner		= THIS_MODULE,
	.name		= "ext2",
	.mount		= ext4_mount,
	.kill_sb	= kill_block_super,
	.fs_flags	= FS_REQUIRES_DEV,
};
#define IS_EXT2_SB(sb) ((sb)->s_bdev->bd_holder == &ext2_fs_type)
#else
#define IS_EXT2_SB(sb) (0)
#endif


#if !defined(CONFIG_EXT3_FS) && !defined(CONFIG_EXT3_FS_MODULE) && defined(CONFIG_EXT4_USE_FOR_EXT23)
static struct file_system_type ext3_fs_type = {
	.owner		= THIS_MODULE,
	.name		= "ext3",
	.mount		= ext4_mount,
	.kill_sb	= kill_block_super,
	.fs_flags	= FS_REQUIRES_DEV,
};
#define IS_EXT3_SB(sb) ((sb)->s_bdev->bd_holder == &ext3_fs_type)
#else
#define IS_EXT3_SB(sb) (0)
#endif

static int ext4_verify_csum_type(struct super_block *sb,
				 struct ext4_super_block *es)
{
	if (!EXT4_HAS_RO_COMPAT_FEATURE(sb,
					EXT4_FEATURE_RO_COMPAT_METADATA_CSUM))
		return 1;

	return es->s_checksum_type == EXT4_CRC32C_CHKSUM;
}

static __le32 ext4_superblock_csum(struct super_block *sb,
				   struct ext4_super_block *es)
{
	struct ext4_sb_info *sbi = EXT4_SB(sb);
	int offset = offsetof(struct ext4_super_block, s_checksum);
	__u32 csum;

	csum = ext4_chksum(sbi, ~0, (char *)es, offset);

	return cpu_to_le32(csum);
}

int ext4_superblock_csum_verify(struct super_block *sb,
				struct ext4_super_block *es)
{
	if (!EXT4_HAS_RO_COMPAT_FEATURE(sb,
				       EXT4_FEATURE_RO_COMPAT_METADATA_CSUM))
		return 1;

	return es->s_checksum == ext4_superblock_csum(sb, es);
}

void ext4_superblock_csum_set(struct super_block *sb,
			      struct ext4_super_block *es)
{
	if (!EXT4_HAS_RO_COMPAT_FEATURE(sb,
		EXT4_FEATURE_RO_COMPAT_METADATA_CSUM))
		return;

	es->s_checksum = ext4_superblock_csum(sb, es);
}

void *ext4_kvmalloc(size_t size, gfp_t flags)
{
	void *ret;

	ret = kmalloc(size, flags);
	if (!ret)
		ret = __vmalloc(size, flags, PAGE_KERNEL);
	return ret;
}

void *ext4_kvzalloc(size_t size, gfp_t flags)
{
	void *ret;

	ret = kzalloc(size, flags);
	if (!ret)
		ret = __vmalloc(size, flags | __GFP_ZERO, PAGE_KERNEL);
	return ret;
}

void ext4_kvfree(void *ptr)
{
	if (is_vmalloc_addr(ptr))
		vfree(ptr);
	else
		kfree(ptr);

}

ext4_fsblk_t ext4_block_bitmap(struct super_block *sb,
			       struct ext4_group_desc *bg)
{
	return le32_to_cpu(bg->bg_block_bitmap_lo) |
		(EXT4_DESC_SIZE(sb) >= EXT4_MIN_DESC_SIZE_64BIT ?
		 (ext4_fsblk_t)le32_to_cpu(bg->bg_block_bitmap_hi) << 32 : 0);
}

ext4_fsblk_t ext4_inode_bitmap(struct super_block *sb,
			       struct ext4_group_desc *bg)
{
	return le32_to_cpu(bg->bg_inode_bitmap_lo) |
		(EXT4_DESC_SIZE(sb) >= EXT4_MIN_DESC_SIZE_64BIT ?
		 (ext4_fsblk_t)le32_to_cpu(bg->bg_inode_bitmap_hi) << 32 : 0);
}

ext4_fsblk_t ext4_inode_table(struct super_block *sb,
			      struct ext4_group_desc *bg)
{
	return le32_to_cpu(bg->bg_inode_table_lo) |
		(EXT4_DESC_SIZE(sb) >= EXT4_MIN_DESC_SIZE_64BIT ?
		 (ext4_fsblk_t)le32_to_cpu(bg->bg_inode_table_hi) << 32 : 0);
}

__u32 ext4_free_group_clusters(struct super_block *sb,
			       struct ext4_group_desc *bg)
{
	return le16_to_cpu(bg->bg_free_blocks_count_lo) |
		(EXT4_DESC_SIZE(sb) >= EXT4_MIN_DESC_SIZE_64BIT ?
		 (__u32)le16_to_cpu(bg->bg_free_blocks_count_hi) << 16 : 0);
}

__u32 ext4_free_inodes_count(struct super_block *sb,
			      struct ext4_group_desc *bg)
{
	return le16_to_cpu(bg->bg_free_inodes_count_lo) |
		(EXT4_DESC_SIZE(sb) >= EXT4_MIN_DESC_SIZE_64BIT ?
		 (__u32)le16_to_cpu(bg->bg_free_inodes_count_hi) << 16 : 0);
}

__u32 ext4_used_dirs_count(struct super_block *sb,
			      struct ext4_group_desc *bg)
{
	return le16_to_cpu(bg->bg_used_dirs_count_lo) |
		(EXT4_DESC_SIZE(sb) >= EXT4_MIN_DESC_SIZE_64BIT ?
		 (__u32)le16_to_cpu(bg->bg_used_dirs_count_hi) << 16 : 0);
}

__u32 ext4_itable_unused_count(struct super_block *sb,
			      struct ext4_group_desc *bg)
{
	return le16_to_cpu(bg->bg_itable_unused_lo) |
		(EXT4_DESC_SIZE(sb) >= EXT4_MIN_DESC_SIZE_64BIT ?
		 (__u32)le16_to_cpu(bg->bg_itable_unused_hi) << 16 : 0);
}

void ext4_block_bitmap_set(struct super_block *sb,
			   struct ext4_group_desc *bg, ext4_fsblk_t blk)
{
	bg->bg_block_bitmap_lo = cpu_to_le32((u32)blk);
	if (EXT4_DESC_SIZE(sb) >= EXT4_MIN_DESC_SIZE_64BIT)
		bg->bg_block_bitmap_hi = cpu_to_le32(blk >> 32);
}

void ext4_inode_bitmap_set(struct super_block *sb,
			   struct ext4_group_desc *bg, ext4_fsblk_t blk)
{
	bg->bg_inode_bitmap_lo  = cpu_to_le32((u32)blk);
	if (EXT4_DESC_SIZE(sb) >= EXT4_MIN_DESC_SIZE_64BIT)
		bg->bg_inode_bitmap_hi = cpu_to_le32(blk >> 32);
}

void ext4_inode_table_set(struct super_block *sb,
			  struct ext4_group_desc *bg, ext4_fsblk_t blk)
{
	bg->bg_inode_table_lo = cpu_to_le32((u32)blk);
	if (EXT4_DESC_SIZE(sb) >= EXT4_MIN_DESC_SIZE_64BIT)
		bg->bg_inode_table_hi = cpu_to_le32(blk >> 32);
}

void ext4_free_group_clusters_set(struct super_block *sb,
				  struct ext4_group_desc *bg, __u32 count)
{
	bg->bg_free_blocks_count_lo = cpu_to_le16((__u16)count);
	if (EXT4_DESC_SIZE(sb) >= EXT4_MIN_DESC_SIZE_64BIT)
		bg->bg_free_blocks_count_hi = cpu_to_le16(count >> 16);
}

void ext4_free_inodes_set(struct super_block *sb,
			  struct ext4_group_desc *bg, __u32 count)
{
	bg->bg_free_inodes_count_lo = cpu_to_le16((__u16)count);
	if (EXT4_DESC_SIZE(sb) >= EXT4_MIN_DESC_SIZE_64BIT)
		bg->bg_free_inodes_count_hi = cpu_to_le16(count >> 16);
}

void ext4_used_dirs_set(struct super_block *sb,
			  struct ext4_group_desc *bg, __u32 count)
{
	bg->bg_used_dirs_count_lo = cpu_to_le16((__u16)count);
	if (EXT4_DESC_SIZE(sb) >= EXT4_MIN_DESC_SIZE_64BIT)
		bg->bg_used_dirs_count_hi = cpu_to_le16(count >> 16);
}

void ext4_itable_unused_set(struct super_block *sb,
			  struct ext4_group_desc *bg, __u32 count)
{
	bg->bg_itable_unused_lo = cpu_to_le16((__u16)count);
	if (EXT4_DESC_SIZE(sb) >= EXT4_MIN_DESC_SIZE_64BIT)
		bg->bg_itable_unused_hi = cpu_to_le16(count >> 16);
}


/* Just increment the non-pointer handle value */
static handle_t *ext4_get_nojournal(void)
{
	handle_t *handle = current->journal_info;
	unsigned long ref_cnt = (unsigned long)handle;

	BUG_ON(ref_cnt >= EXT4_NOJOURNAL_MAX_REF_COUNT);

	ref_cnt++;
	handle = (handle_t *)ref_cnt;

	current->journal_info = handle;
	return handle;
}


/* Decrement the non-pointer handle value */
static void ext4_put_nojournal(handle_t *handle)
{
	unsigned long ref_cnt = (unsigned long)handle;

	BUG_ON(ref_cnt == 0);

	ref_cnt--;
	handle = (handle_t *)ref_cnt;

	current->journal_info = handle;
}

/*
 * Wrappers for jbd2_journal_start/end.
<<<<<<< HEAD
 *
 * The only special thing we need to do here is to make sure that all
 * journal_end calls result in the superblock being marked dirty, so
 * that sync() will call the filesystem's write_super callback if
 * appropriate.
=======
>>>>>>> 985b11fa
 */
handle_t *ext4_journal_start_sb(struct super_block *sb, int nblocks)
{
	journal_t *journal;

	trace_ext4_journal_start(sb, nblocks, _RET_IP_);
	if (sb->s_flags & MS_RDONLY)
		return ERR_PTR(-EROFS);

	WARN_ON(sb->s_writers.frozen == SB_FREEZE_COMPLETE);
	journal = EXT4_SB(sb)->s_journal;
	if (!journal)
		return ext4_get_nojournal();
	/*
	 * Special case here: if the journal has aborted behind our
	 * backs (eg. EIO in the commit thread), then we still need to
	 * take the FS itself readonly cleanly.
	 */
	if (is_journal_aborted(journal)) {
		ext4_abort(sb, "Detected aborted journal");
		return ERR_PTR(-EROFS);
	}
	return jbd2_journal_start(journal, nblocks);
}

int __ext4_journal_stop(const char *where, unsigned int line, handle_t *handle)
{
	struct super_block *sb;
	int err;
	int rc;

	if (!ext4_handle_valid(handle)) {
		ext4_put_nojournal(handle);
		return 0;
	}
	sb = handle->h_transaction->t_journal->j_private;
	err = handle->h_err;
	rc = jbd2_journal_stop(handle);

	if (!err)
		err = rc;
	if (err)
		__ext4_std_error(sb, where, line, err);
	return err;
}

void ext4_journal_abort_handle(const char *caller, unsigned int line,
			       const char *err_fn, struct buffer_head *bh,
			       handle_t *handle, int err)
{
	char nbuf[16];
	const char *errstr = ext4_decode_error(NULL, err, nbuf);

	BUG_ON(!ext4_handle_valid(handle));

	if (bh)
		BUFFER_TRACE(bh, "abort");

	if (!handle->h_err)
		handle->h_err = err;

	if (is_handle_aborted(handle))
		return;

	printk(KERN_ERR "EXT4-fs: %s:%d: aborting transaction: %s in %s\n",
	       caller, line, errstr, err_fn);

	jbd2_journal_abort_handle(handle);
}

static void __save_error_info(struct super_block *sb, const char *func,
			    unsigned int line)
{
	struct ext4_super_block *es = EXT4_SB(sb)->s_es;

	EXT4_SB(sb)->s_mount_state |= EXT4_ERROR_FS;
	es->s_state |= cpu_to_le16(EXT4_ERROR_FS);
	es->s_last_error_time = cpu_to_le32(get_seconds());
	strncpy(es->s_last_error_func, func, sizeof(es->s_last_error_func));
	es->s_last_error_line = cpu_to_le32(line);
	if (!es->s_first_error_time) {
		es->s_first_error_time = es->s_last_error_time;
		strncpy(es->s_first_error_func, func,
			sizeof(es->s_first_error_func));
		es->s_first_error_line = cpu_to_le32(line);
		es->s_first_error_ino = es->s_last_error_ino;
		es->s_first_error_block = es->s_last_error_block;
	}
	/*
	 * Start the daily error reporting function if it hasn't been
	 * started already
	 */
	if (!es->s_error_count)
		mod_timer(&EXT4_SB(sb)->s_err_report, jiffies + 24*60*60*HZ);
	es->s_error_count = cpu_to_le32(le32_to_cpu(es->s_error_count) + 1);
}

static void save_error_info(struct super_block *sb, const char *func,
			    unsigned int line)
{
	__save_error_info(sb, func, line);
	ext4_commit_super(sb, 1);
}

/*
 * The del_gendisk() function uninitializes the disk-specific data
 * structures, including the bdi structure, without telling anyone
 * else.  Once this happens, any attempt to call mark_buffer_dirty()
 * (for example, by ext4_commit_super), will cause a kernel OOPS.
 * This is a kludge to prevent these oops until we can put in a proper
 * hook in del_gendisk() to inform the VFS and file system layers.
 */
static int block_device_ejected(struct super_block *sb)
{
	struct inode *bd_inode = sb->s_bdev->bd_inode;
	struct backing_dev_info *bdi = bd_inode->i_mapping->backing_dev_info;

	return bdi->dev == NULL;
}

static void ext4_journal_commit_callback(journal_t *journal, transaction_t *txn)
{
	struct super_block		*sb = journal->j_private;
	struct ext4_sb_info		*sbi = EXT4_SB(sb);
	int				error = is_journal_aborted(journal);
	struct ext4_journal_cb_entry	*jce, *tmp;

	spin_lock(&sbi->s_md_lock);
	list_for_each_entry_safe(jce, tmp, &txn->t_private_list, jce_list) {
		list_del_init(&jce->jce_list);
		spin_unlock(&sbi->s_md_lock);
		jce->jce_func(sb, jce, error);
		spin_lock(&sbi->s_md_lock);
	}
	spin_unlock(&sbi->s_md_lock);
}

/* Deal with the reporting of failure conditions on a filesystem such as
 * inconsistencies detected or read IO failures.
 *
 * On ext2, we can store the error state of the filesystem in the
 * superblock.  That is not possible on ext4, because we may have other
 * write ordering constraints on the superblock which prevent us from
 * writing it out straight away; and given that the journal is about to
 * be aborted, we can't rely on the current, or future, transactions to
 * write out the superblock safely.
 *
 * We'll just use the jbd2_journal_abort() error code to record an error in
 * the journal instead.  On recovery, the journal will complain about
 * that error until we've noted it down and cleared it.
 */

static void ext4_handle_error(struct super_block *sb)
{
	if (sb->s_flags & MS_RDONLY)
		return;

	if (!test_opt(sb, ERRORS_CONT)) {
		journal_t *journal = EXT4_SB(sb)->s_journal;

		EXT4_SB(sb)->s_mount_flags |= EXT4_MF_FS_ABORTED;
		if (journal)
			jbd2_journal_abort(journal, -EIO);
	}
	if (test_opt(sb, ERRORS_RO)) {
		ext4_msg(sb, KERN_CRIT, "Remounting filesystem read-only");
		sb->s_flags |= MS_RDONLY;
	}
	if (test_opt(sb, ERRORS_PANIC))
		panic("EXT4-fs (device %s): panic forced after error\n",
			sb->s_id);
}

void __ext4_error(struct super_block *sb, const char *function,
		  unsigned int line, const char *fmt, ...)
{
	struct va_format vaf;
	va_list args;

	va_start(args, fmt);
	vaf.fmt = fmt;
	vaf.va = &args;
	printk(KERN_CRIT "EXT4-fs error (device %s): %s:%d: comm %s: %pV\n",
	       sb->s_id, function, line, current->comm, &vaf);
	va_end(args);
	save_error_info(sb, function, line);

	ext4_handle_error(sb);
}

void ext4_error_inode(struct inode *inode, const char *function,
		      unsigned int line, ext4_fsblk_t block,
		      const char *fmt, ...)
{
	va_list args;
	struct va_format vaf;
	struct ext4_super_block *es = EXT4_SB(inode->i_sb)->s_es;

	es->s_last_error_ino = cpu_to_le32(inode->i_ino);
	es->s_last_error_block = cpu_to_le64(block);
	save_error_info(inode->i_sb, function, line);
	va_start(args, fmt);
	vaf.fmt = fmt;
	vaf.va = &args;
	if (block)
		printk(KERN_CRIT "EXT4-fs error (device %s): %s:%d: "
		       "inode #%lu: block %llu: comm %s: %pV\n",
		       inode->i_sb->s_id, function, line, inode->i_ino,
		       block, current->comm, &vaf);
	else
		printk(KERN_CRIT "EXT4-fs error (device %s): %s:%d: "
		       "inode #%lu: comm %s: %pV\n",
		       inode->i_sb->s_id, function, line, inode->i_ino,
		       current->comm, &vaf);
	va_end(args);

	ext4_handle_error(inode->i_sb);
}

void ext4_error_file(struct file *file, const char *function,
		     unsigned int line, ext4_fsblk_t block,
		     const char *fmt, ...)
{
	va_list args;
	struct va_format vaf;
	struct ext4_super_block *es;
	struct inode *inode = file->f_dentry->d_inode;
	char pathname[80], *path;

	es = EXT4_SB(inode->i_sb)->s_es;
	es->s_last_error_ino = cpu_to_le32(inode->i_ino);
	save_error_info(inode->i_sb, function, line);
	path = d_path(&(file->f_path), pathname, sizeof(pathname));
	if (IS_ERR(path))
		path = "(unknown)";
	va_start(args, fmt);
	vaf.fmt = fmt;
	vaf.va = &args;
	if (block)
		printk(KERN_CRIT
		       "EXT4-fs error (device %s): %s:%d: inode #%lu: "
		       "block %llu: comm %s: path %s: %pV\n",
		       inode->i_sb->s_id, function, line, inode->i_ino,
		       block, current->comm, path, &vaf);
	else
		printk(KERN_CRIT
		       "EXT4-fs error (device %s): %s:%d: inode #%lu: "
		       "comm %s: path %s: %pV\n",
		       inode->i_sb->s_id, function, line, inode->i_ino,
		       current->comm, path, &vaf);
	va_end(args);

	ext4_handle_error(inode->i_sb);
}

static const char *ext4_decode_error(struct super_block *sb, int errno,
				     char nbuf[16])
{
	char *errstr = NULL;

	switch (errno) {
	case -EIO:
		errstr = "IO failure";
		break;
	case -ENOMEM:
		errstr = "Out of memory";
		break;
	case -EROFS:
		if (!sb || (EXT4_SB(sb)->s_journal &&
			    EXT4_SB(sb)->s_journal->j_flags & JBD2_ABORT))
			errstr = "Journal has aborted";
		else
			errstr = "Readonly filesystem";
		break;
	default:
		/* If the caller passed in an extra buffer for unknown
		 * errors, textualise them now.  Else we just return
		 * NULL. */
		if (nbuf) {
			/* Check for truncated error codes... */
			if (snprintf(nbuf, 16, "error %d", -errno) >= 0)
				errstr = nbuf;
		}
		break;
	}

	return errstr;
}

/* __ext4_std_error decodes expected errors from journaling functions
 * automatically and invokes the appropriate error response.  */

void __ext4_std_error(struct super_block *sb, const char *function,
		      unsigned int line, int errno)
{
	char nbuf[16];
	const char *errstr;

	/* Special case: if the error is EROFS, and we're not already
	 * inside a transaction, then there's really no point in logging
	 * an error. */
	if (errno == -EROFS && journal_current_handle() == NULL &&
	    (sb->s_flags & MS_RDONLY))
		return;

	errstr = ext4_decode_error(sb, errno, nbuf);
	printk(KERN_CRIT "EXT4-fs error (device %s) in %s:%d: %s\n",
	       sb->s_id, function, line, errstr);
	save_error_info(sb, function, line);

	ext4_handle_error(sb);
}

/*
 * ext4_abort is a much stronger failure handler than ext4_error.  The
 * abort function may be used to deal with unrecoverable failures such
 * as journal IO errors or ENOMEM at a critical moment in log management.
 *
 * We unconditionally force the filesystem into an ABORT|READONLY state,
 * unless the error response on the fs has been set to panic in which
 * case we take the easy way out and panic immediately.
 */

void __ext4_abort(struct super_block *sb, const char *function,
		unsigned int line, const char *fmt, ...)
{
	va_list args;

	save_error_info(sb, function, line);
	va_start(args, fmt);
	printk(KERN_CRIT "EXT4-fs error (device %s): %s:%d: ", sb->s_id,
	       function, line);
	vprintk(fmt, args);
	printk("\n");
	va_end(args);

	if ((sb->s_flags & MS_RDONLY) == 0) {
		ext4_msg(sb, KERN_CRIT, "Remounting filesystem read-only");
		sb->s_flags |= MS_RDONLY;
		EXT4_SB(sb)->s_mount_flags |= EXT4_MF_FS_ABORTED;
		if (EXT4_SB(sb)->s_journal)
			jbd2_journal_abort(EXT4_SB(sb)->s_journal, -EIO);
		save_error_info(sb, function, line);
	}
	if (test_opt(sb, ERRORS_PANIC))
		panic("EXT4-fs panic from previous error\n");
}

void ext4_msg(struct super_block *sb, const char *prefix, const char *fmt, ...)
{
	struct va_format vaf;
	va_list args;

	va_start(args, fmt);
	vaf.fmt = fmt;
	vaf.va = &args;
	printk("%sEXT4-fs (%s): %pV\n", prefix, sb->s_id, &vaf);
	va_end(args);
}

void __ext4_warning(struct super_block *sb, const char *function,
		    unsigned int line, const char *fmt, ...)
{
	struct va_format vaf;
	va_list args;

	va_start(args, fmt);
	vaf.fmt = fmt;
	vaf.va = &args;
	printk(KERN_WARNING "EXT4-fs warning (device %s): %s:%d: %pV\n",
	       sb->s_id, function, line, &vaf);
	va_end(args);
}

void __ext4_grp_locked_error(const char *function, unsigned int line,
			     struct super_block *sb, ext4_group_t grp,
			     unsigned long ino, ext4_fsblk_t block,
			     const char *fmt, ...)
__releases(bitlock)
__acquires(bitlock)
{
	struct va_format vaf;
	va_list args;
	struct ext4_super_block *es = EXT4_SB(sb)->s_es;

	es->s_last_error_ino = cpu_to_le32(ino);
	es->s_last_error_block = cpu_to_le64(block);
	__save_error_info(sb, function, line);

	va_start(args, fmt);

	vaf.fmt = fmt;
	vaf.va = &args;
	printk(KERN_CRIT "EXT4-fs error (device %s): %s:%d: group %u, ",
	       sb->s_id, function, line, grp);
	if (ino)
		printk(KERN_CONT "inode %lu: ", ino);
	if (block)
		printk(KERN_CONT "block %llu:", (unsigned long long) block);
	printk(KERN_CONT "%pV\n", &vaf);
	va_end(args);

	if (test_opt(sb, ERRORS_CONT)) {
		ext4_commit_super(sb, 0);
		return;
	}

	ext4_unlock_group(sb, grp);
	ext4_handle_error(sb);
	/*
	 * We only get here in the ERRORS_RO case; relocking the group
	 * may be dangerous, but nothing bad will happen since the
	 * filesystem will have already been marked read/only and the
	 * journal has been aborted.  We return 1 as a hint to callers
	 * who might what to use the return value from
	 * ext4_grp_locked_error() to distinguish between the
	 * ERRORS_CONT and ERRORS_RO case, and perhaps return more
	 * aggressively from the ext4 function in question, with a
	 * more appropriate error code.
	 */
	ext4_lock_group(sb, grp);
	return;
}

void ext4_update_dynamic_rev(struct super_block *sb)
{
	struct ext4_super_block *es = EXT4_SB(sb)->s_es;

	if (le32_to_cpu(es->s_rev_level) > EXT4_GOOD_OLD_REV)
		return;

	ext4_warning(sb,
		     "updating to rev %d because of new feature flag, "
		     "running e2fsck is recommended",
		     EXT4_DYNAMIC_REV);

	es->s_first_ino = cpu_to_le32(EXT4_GOOD_OLD_FIRST_INO);
	es->s_inode_size = cpu_to_le16(EXT4_GOOD_OLD_INODE_SIZE);
	es->s_rev_level = cpu_to_le32(EXT4_DYNAMIC_REV);
	/* leave es->s_feature_*compat flags alone */
	/* es->s_uuid will be set by e2fsck if empty */

	/*
	 * The rest of the superblock fields should be zero, and if not it
	 * means they are likely already in use, so leave them alone.  We
	 * can leave it up to e2fsck to clean up any inconsistencies there.
	 */
}

/*
 * Open the external journal device
 */
static struct block_device *ext4_blkdev_get(dev_t dev, struct super_block *sb)
{
	struct block_device *bdev;
	char b[BDEVNAME_SIZE];

	bdev = blkdev_get_by_dev(dev, FMODE_READ|FMODE_WRITE|FMODE_EXCL, sb);
	if (IS_ERR(bdev))
		goto fail;
	return bdev;

fail:
	ext4_msg(sb, KERN_ERR, "failed to open journal device %s: %ld",
			__bdevname(dev, b), PTR_ERR(bdev));
	return NULL;
}

/*
 * Release the journal device
 */
static int ext4_blkdev_put(struct block_device *bdev)
{
	return blkdev_put(bdev, FMODE_READ|FMODE_WRITE|FMODE_EXCL);
}

static int ext4_blkdev_remove(struct ext4_sb_info *sbi)
{
	struct block_device *bdev;
	int ret = -ENODEV;

	bdev = sbi->journal_bdev;
	if (bdev) {
		ret = ext4_blkdev_put(bdev);
		sbi->journal_bdev = NULL;
	}
	return ret;
}

static inline struct inode *orphan_list_entry(struct list_head *l)
{
	return &list_entry(l, struct ext4_inode_info, i_orphan)->vfs_inode;
}

static void dump_orphan_list(struct super_block *sb, struct ext4_sb_info *sbi)
{
	struct list_head *l;

	ext4_msg(sb, KERN_ERR, "sb orphan head is %d",
		 le32_to_cpu(sbi->s_es->s_last_orphan));

	printk(KERN_ERR "sb_info orphan list:\n");
	list_for_each(l, &sbi->s_orphan) {
		struct inode *inode = orphan_list_entry(l);
		printk(KERN_ERR "  "
		       "inode %s:%lu at %p: mode %o, nlink %d, next %d\n",
		       inode->i_sb->s_id, inode->i_ino, inode,
		       inode->i_mode, inode->i_nlink,
		       NEXT_ORPHAN(inode));
	}
}

static void ext4_put_super(struct super_block *sb)
{
	struct ext4_sb_info *sbi = EXT4_SB(sb);
	struct ext4_super_block *es = sbi->s_es;
	int i, err;

	ext4_unregister_li_request(sb);
	dquot_disable(sb, -1, DQUOT_USAGE_ENABLED | DQUOT_LIMITS_ENABLED);

	flush_workqueue(sbi->dio_unwritten_wq);
	destroy_workqueue(sbi->dio_unwritten_wq);

	lock_super(sb);
	if (sbi->s_journal) {
		err = jbd2_journal_destroy(sbi->s_journal);
		sbi->s_journal = NULL;
		if (err < 0)
			ext4_abort(sb, "Couldn't clean up the journal");
	}

	del_timer(&sbi->s_err_report);
	ext4_release_system_zone(sb);
	ext4_mb_release(sb);
	ext4_ext_release(sb);
	ext4_xattr_put_super(sb);

	if (!(sb->s_flags & MS_RDONLY)) {
		EXT4_CLEAR_INCOMPAT_FEATURE(sb, EXT4_FEATURE_INCOMPAT_RECOVER);
		es->s_state = cpu_to_le16(sbi->s_mount_state);
	}
	if (!(sb->s_flags & MS_RDONLY))
		ext4_commit_super(sb, 1);

	if (sbi->s_proc) {
		remove_proc_entry("options", sbi->s_proc);
		remove_proc_entry(sb->s_id, ext4_proc_root);
	}
	kobject_del(&sbi->s_kobj);

	for (i = 0; i < sbi->s_gdb_count; i++)
		brelse(sbi->s_group_desc[i]);
	ext4_kvfree(sbi->s_group_desc);
	ext4_kvfree(sbi->s_flex_groups);
	percpu_counter_destroy(&sbi->s_freeclusters_counter);
	percpu_counter_destroy(&sbi->s_freeinodes_counter);
	percpu_counter_destroy(&sbi->s_dirs_counter);
	percpu_counter_destroy(&sbi->s_dirtyclusters_counter);
	brelse(sbi->s_sbh);
#ifdef CONFIG_QUOTA
	for (i = 0; i < MAXQUOTAS; i++)
		kfree(sbi->s_qf_names[i]);
#endif

	/* Debugging code just in case the in-memory inode orphan list
	 * isn't empty.  The on-disk one can be non-empty if we've
	 * detected an error and taken the fs readonly, but the
	 * in-memory list had better be clean by this point. */
	if (!list_empty(&sbi->s_orphan))
		dump_orphan_list(sb, sbi);
	J_ASSERT(list_empty(&sbi->s_orphan));

	invalidate_bdev(sb->s_bdev);
	if (sbi->journal_bdev && sbi->journal_bdev != sb->s_bdev) {
		/*
		 * Invalidate the journal device's buffers.  We don't want them
		 * floating about in memory - the physical journal device may
		 * hotswapped, and it breaks the `ro-after' testing code.
		 */
		sync_blockdev(sbi->journal_bdev);
		invalidate_bdev(sbi->journal_bdev);
		ext4_blkdev_remove(sbi);
	}
	if (sbi->s_mmp_tsk)
		kthread_stop(sbi->s_mmp_tsk);
	sb->s_fs_info = NULL;
	/*
	 * Now that we are completely done shutting down the
	 * superblock, we need to actually destroy the kobject.
	 */
	unlock_super(sb);
	kobject_put(&sbi->s_kobj);
	wait_for_completion(&sbi->s_kobj_unregister);
	if (sbi->s_chksum_driver)
		crypto_free_shash(sbi->s_chksum_driver);
	kfree(sbi->s_blockgroup_lock);
	kfree(sbi);
}

static struct kmem_cache *ext4_inode_cachep;

/*
 * Called inside transaction, so use GFP_NOFS
 */
static struct inode *ext4_alloc_inode(struct super_block *sb)
{
	struct ext4_inode_info *ei;

	ei = kmem_cache_alloc(ext4_inode_cachep, GFP_NOFS);
	if (!ei)
		return NULL;

	ei->vfs_inode.i_version = 1;
	ei->vfs_inode.i_data.writeback_index = 0;
	memset(&ei->i_cached_extent, 0, sizeof(struct ext4_ext_cache));
	INIT_LIST_HEAD(&ei->i_prealloc_list);
	spin_lock_init(&ei->i_prealloc_lock);
	ei->i_reserved_data_blocks = 0;
	ei->i_reserved_meta_blocks = 0;
	ei->i_allocated_meta_blocks = 0;
	ei->i_da_metadata_calc_len = 0;
	spin_lock_init(&(ei->i_block_reservation_lock));
#ifdef CONFIG_QUOTA
	ei->i_reserved_quota = 0;
#endif
	ei->jinode = NULL;
	INIT_LIST_HEAD(&ei->i_completed_io_list);
	spin_lock_init(&ei->i_completed_io_lock);
	ei->cur_aio_dio = NULL;
	ei->i_sync_tid = 0;
	ei->i_datasync_tid = 0;
	atomic_set(&ei->i_ioend_count, 0);
	atomic_set(&ei->i_aiodio_unwritten, 0);

	return &ei->vfs_inode;
}

static int ext4_drop_inode(struct inode *inode)
{
	int drop = generic_drop_inode(inode);

	trace_ext4_drop_inode(inode, drop);
	return drop;
}

static void ext4_i_callback(struct rcu_head *head)
{
	struct inode *inode = container_of(head, struct inode, i_rcu);
	kmem_cache_free(ext4_inode_cachep, EXT4_I(inode));
}

static void ext4_destroy_inode(struct inode *inode)
{
	if (!list_empty(&(EXT4_I(inode)->i_orphan))) {
		ext4_msg(inode->i_sb, KERN_ERR,
			 "Inode %lu (%p): orphan list check failed!",
			 inode->i_ino, EXT4_I(inode));
		print_hex_dump(KERN_INFO, "", DUMP_PREFIX_ADDRESS, 16, 4,
				EXT4_I(inode), sizeof(struct ext4_inode_info),
				true);
		dump_stack();
	}
	call_rcu(&inode->i_rcu, ext4_i_callback);
}

static void init_once(void *foo)
{
	struct ext4_inode_info *ei = (struct ext4_inode_info *) foo;

	INIT_LIST_HEAD(&ei->i_orphan);
#ifdef CONFIG_EXT4_FS_XATTR
	init_rwsem(&ei->xattr_sem);
#endif
	init_rwsem(&ei->i_data_sem);
	inode_init_once(&ei->vfs_inode);
}

static int init_inodecache(void)
{
	ext4_inode_cachep = kmem_cache_create("ext4_inode_cache",
					     sizeof(struct ext4_inode_info),
					     0, (SLAB_RECLAIM_ACCOUNT|
						SLAB_MEM_SPREAD),
					     init_once);
	if (ext4_inode_cachep == NULL)
		return -ENOMEM;
	return 0;
}

static void destroy_inodecache(void)
{
	kmem_cache_destroy(ext4_inode_cachep);
}

void ext4_clear_inode(struct inode *inode)
{
	invalidate_inode_buffers(inode);
	clear_inode(inode);
	dquot_drop(inode);
	ext4_discard_preallocations(inode);
	if (EXT4_I(inode)->jinode) {
		jbd2_journal_release_jbd_inode(EXT4_JOURNAL(inode),
					       EXT4_I(inode)->jinode);
		jbd2_free_inode(EXT4_I(inode)->jinode);
		EXT4_I(inode)->jinode = NULL;
	}
}

static struct inode *ext4_nfs_get_inode(struct super_block *sb,
					u64 ino, u32 generation)
{
	struct inode *inode;

	if (ino < EXT4_FIRST_INO(sb) && ino != EXT4_ROOT_INO)
		return ERR_PTR(-ESTALE);
	if (ino > le32_to_cpu(EXT4_SB(sb)->s_es->s_inodes_count))
		return ERR_PTR(-ESTALE);

	/* iget isn't really right if the inode is currently unallocated!!
	 *
	 * ext4_read_inode will return a bad_inode if the inode had been
	 * deleted, so we should be safe.
	 *
	 * Currently we don't know the generation for parent directory, so
	 * a generation of 0 means "accept any"
	 */
	inode = ext4_iget(sb, ino);
	if (IS_ERR(inode))
		return ERR_CAST(inode);
	if (generation && inode->i_generation != generation) {
		iput(inode);
		return ERR_PTR(-ESTALE);
	}

	return inode;
}

static struct dentry *ext4_fh_to_dentry(struct super_block *sb, struct fid *fid,
					int fh_len, int fh_type)
{
	return generic_fh_to_dentry(sb, fid, fh_len, fh_type,
				    ext4_nfs_get_inode);
}

static struct dentry *ext4_fh_to_parent(struct super_block *sb, struct fid *fid,
					int fh_len, int fh_type)
{
	return generic_fh_to_parent(sb, fid, fh_len, fh_type,
				    ext4_nfs_get_inode);
}

/*
 * Try to release metadata pages (indirect blocks, directories) which are
 * mapped via the block device.  Since these pages could have journal heads
 * which would prevent try_to_free_buffers() from freeing them, we must use
 * jbd2 layer's try_to_free_buffers() function to release them.
 */
static int bdev_try_to_free_page(struct super_block *sb, struct page *page,
				 gfp_t wait)
{
	journal_t *journal = EXT4_SB(sb)->s_journal;

	WARN_ON(PageChecked(page));
	if (!page_has_buffers(page))
		return 0;
	if (journal)
		return jbd2_journal_try_to_free_buffers(journal, page,
							wait & ~__GFP_WAIT);
	return try_to_free_buffers(page);
}

#ifdef CONFIG_QUOTA
#define QTYPE2NAME(t) ((t) == USRQUOTA ? "user" : "group")
#define QTYPE2MOPT(on, t) ((t) == USRQUOTA?((on)##USRJQUOTA):((on)##GRPJQUOTA))

static int ext4_write_dquot(struct dquot *dquot);
static int ext4_acquire_dquot(struct dquot *dquot);
static int ext4_release_dquot(struct dquot *dquot);
static int ext4_mark_dquot_dirty(struct dquot *dquot);
static int ext4_write_info(struct super_block *sb, int type);
static int ext4_quota_on(struct super_block *sb, int type, int format_id,
			 struct path *path);
static int ext4_quota_on_sysfile(struct super_block *sb, int type,
				 int format_id);
static int ext4_quota_off(struct super_block *sb, int type);
static int ext4_quota_off_sysfile(struct super_block *sb, int type);
static int ext4_quota_on_mount(struct super_block *sb, int type);
static ssize_t ext4_quota_read(struct super_block *sb, int type, char *data,
			       size_t len, loff_t off);
static ssize_t ext4_quota_write(struct super_block *sb, int type,
				const char *data, size_t len, loff_t off);
static int ext4_quota_enable(struct super_block *sb, int type, int format_id,
			     unsigned int flags);
static int ext4_enable_quotas(struct super_block *sb);

static const struct dquot_operations ext4_quota_operations = {
	.get_reserved_space = ext4_get_reserved_space,
	.write_dquot	= ext4_write_dquot,
	.acquire_dquot	= ext4_acquire_dquot,
	.release_dquot	= ext4_release_dquot,
	.mark_dirty	= ext4_mark_dquot_dirty,
	.write_info	= ext4_write_info,
	.alloc_dquot	= dquot_alloc,
	.destroy_dquot	= dquot_destroy,
};

static const struct quotactl_ops ext4_qctl_operations = {
	.quota_on	= ext4_quota_on,
	.quota_off	= ext4_quota_off,
	.quota_sync	= dquot_quota_sync,
	.get_info	= dquot_get_dqinfo,
	.set_info	= dquot_set_dqinfo,
	.get_dqblk	= dquot_get_dqblk,
	.set_dqblk	= dquot_set_dqblk
};

static const struct quotactl_ops ext4_qctl_sysfile_operations = {
	.quota_on_meta	= ext4_quota_on_sysfile,
	.quota_off	= ext4_quota_off_sysfile,
	.quota_sync	= dquot_quota_sync,
	.get_info	= dquot_get_dqinfo,
	.set_info	= dquot_set_dqinfo,
	.get_dqblk	= dquot_get_dqblk,
	.set_dqblk	= dquot_set_dqblk
};
#endif

static const struct super_operations ext4_sops = {
	.alloc_inode	= ext4_alloc_inode,
	.destroy_inode	= ext4_destroy_inode,
	.write_inode	= ext4_write_inode,
	.dirty_inode	= ext4_dirty_inode,
	.drop_inode	= ext4_drop_inode,
	.evict_inode	= ext4_evict_inode,
	.put_super	= ext4_put_super,
	.sync_fs	= ext4_sync_fs,
	.freeze_fs	= ext4_freeze,
	.unfreeze_fs	= ext4_unfreeze,
	.statfs		= ext4_statfs,
	.remount_fs	= ext4_remount,
	.show_options	= ext4_show_options,
#ifdef CONFIG_QUOTA
	.quota_read	= ext4_quota_read,
	.quota_write	= ext4_quota_write,
#endif
	.bdev_try_to_free_page = bdev_try_to_free_page,
};

static const struct super_operations ext4_nojournal_sops = {
	.alloc_inode	= ext4_alloc_inode,
	.destroy_inode	= ext4_destroy_inode,
	.write_inode	= ext4_write_inode,
	.dirty_inode	= ext4_dirty_inode,
	.drop_inode	= ext4_drop_inode,
	.evict_inode	= ext4_evict_inode,
	.put_super	= ext4_put_super,
	.statfs		= ext4_statfs,
	.remount_fs	= ext4_remount,
	.show_options	= ext4_show_options,
#ifdef CONFIG_QUOTA
	.quota_read	= ext4_quota_read,
	.quota_write	= ext4_quota_write,
#endif
	.bdev_try_to_free_page = bdev_try_to_free_page,
};

static const struct export_operations ext4_export_ops = {
	.fh_to_dentry = ext4_fh_to_dentry,
	.fh_to_parent = ext4_fh_to_parent,
	.get_parent = ext4_get_parent,
};

enum {
	Opt_bsd_df, Opt_minix_df, Opt_grpid, Opt_nogrpid,
	Opt_resgid, Opt_resuid, Opt_sb, Opt_err_cont, Opt_err_panic, Opt_err_ro,
	Opt_nouid32, Opt_debug, Opt_removed,
	Opt_user_xattr, Opt_nouser_xattr, Opt_acl, Opt_noacl,
	Opt_auto_da_alloc, Opt_noauto_da_alloc, Opt_noload,
	Opt_commit, Opt_min_batch_time, Opt_max_batch_time,
	Opt_journal_dev, Opt_journal_checksum, Opt_journal_async_commit,
	Opt_abort, Opt_data_journal, Opt_data_ordered, Opt_data_writeback,
	Opt_data_err_abort, Opt_data_err_ignore,
	Opt_usrjquota, Opt_grpjquota, Opt_offusrjquota, Opt_offgrpjquota,
	Opt_jqfmt_vfsold, Opt_jqfmt_vfsv0, Opt_jqfmt_vfsv1, Opt_quota,
	Opt_noquota, Opt_barrier, Opt_nobarrier, Opt_err,
	Opt_usrquota, Opt_grpquota, Opt_i_version,
	Opt_stripe, Opt_delalloc, Opt_nodelalloc, Opt_mblk_io_submit,
	Opt_nomblk_io_submit, Opt_block_validity, Opt_noblock_validity,
	Opt_inode_readahead_blks, Opt_journal_ioprio,
	Opt_dioread_nolock, Opt_dioread_lock,
	Opt_discard, Opt_nodiscard, Opt_init_itable, Opt_noinit_itable,
};

static const match_table_t tokens = {
	{Opt_bsd_df, "bsddf"},
	{Opt_minix_df, "minixdf"},
	{Opt_grpid, "grpid"},
	{Opt_grpid, "bsdgroups"},
	{Opt_nogrpid, "nogrpid"},
	{Opt_nogrpid, "sysvgroups"},
	{Opt_resgid, "resgid=%u"},
	{Opt_resuid, "resuid=%u"},
	{Opt_sb, "sb=%u"},
	{Opt_err_cont, "errors=continue"},
	{Opt_err_panic, "errors=panic"},
	{Opt_err_ro, "errors=remount-ro"},
	{Opt_nouid32, "nouid32"},
	{Opt_debug, "debug"},
	{Opt_removed, "oldalloc"},
	{Opt_removed, "orlov"},
	{Opt_user_xattr, "user_xattr"},
	{Opt_nouser_xattr, "nouser_xattr"},
	{Opt_acl, "acl"},
	{Opt_noacl, "noacl"},
	{Opt_noload, "norecovery"},
	{Opt_noload, "noload"},
	{Opt_removed, "nobh"},
	{Opt_removed, "bh"},
	{Opt_commit, "commit=%u"},
	{Opt_min_batch_time, "min_batch_time=%u"},
	{Opt_max_batch_time, "max_batch_time=%u"},
	{Opt_journal_dev, "journal_dev=%u"},
	{Opt_journal_checksum, "journal_checksum"},
	{Opt_journal_async_commit, "journal_async_commit"},
	{Opt_abort, "abort"},
	{Opt_data_journal, "data=journal"},
	{Opt_data_ordered, "data=ordered"},
	{Opt_data_writeback, "data=writeback"},
	{Opt_data_err_abort, "data_err=abort"},
	{Opt_data_err_ignore, "data_err=ignore"},
	{Opt_offusrjquota, "usrjquota="},
	{Opt_usrjquota, "usrjquota=%s"},
	{Opt_offgrpjquota, "grpjquota="},
	{Opt_grpjquota, "grpjquota=%s"},
	{Opt_jqfmt_vfsold, "jqfmt=vfsold"},
	{Opt_jqfmt_vfsv0, "jqfmt=vfsv0"},
	{Opt_jqfmt_vfsv1, "jqfmt=vfsv1"},
	{Opt_grpquota, "grpquota"},
	{Opt_noquota, "noquota"},
	{Opt_quota, "quota"},
	{Opt_usrquota, "usrquota"},
	{Opt_barrier, "barrier=%u"},
	{Opt_barrier, "barrier"},
	{Opt_nobarrier, "nobarrier"},
	{Opt_i_version, "i_version"},
	{Opt_stripe, "stripe=%u"},
	{Opt_delalloc, "delalloc"},
	{Opt_nodelalloc, "nodelalloc"},
	{Opt_mblk_io_submit, "mblk_io_submit"},
	{Opt_nomblk_io_submit, "nomblk_io_submit"},
	{Opt_block_validity, "block_validity"},
	{Opt_noblock_validity, "noblock_validity"},
	{Opt_inode_readahead_blks, "inode_readahead_blks=%u"},
	{Opt_journal_ioprio, "journal_ioprio=%u"},
	{Opt_auto_da_alloc, "auto_da_alloc=%u"},
	{Opt_auto_da_alloc, "auto_da_alloc"},
	{Opt_noauto_da_alloc, "noauto_da_alloc"},
	{Opt_dioread_nolock, "dioread_nolock"},
	{Opt_dioread_lock, "dioread_lock"},
	{Opt_discard, "discard"},
	{Opt_nodiscard, "nodiscard"},
	{Opt_init_itable, "init_itable=%u"},
	{Opt_init_itable, "init_itable"},
	{Opt_noinit_itable, "noinit_itable"},
	{Opt_removed, "check=none"},	/* mount option from ext2/3 */
	{Opt_removed, "nocheck"},	/* mount option from ext2/3 */
	{Opt_removed, "reservation"},	/* mount option from ext2/3 */
	{Opt_removed, "noreservation"}, /* mount option from ext2/3 */
	{Opt_removed, "journal=%u"},	/* mount option from ext2/3 */
	{Opt_err, NULL},
};

static ext4_fsblk_t get_sb_block(void **data)
{
	ext4_fsblk_t	sb_block;
	char		*options = (char *) *data;

	if (!options || strncmp(options, "sb=", 3) != 0)
		return 1;	/* Default location */

	options += 3;
	/* TODO: use simple_strtoll with >32bit ext4 */
	sb_block = simple_strtoul(options, &options, 0);
	if (*options && *options != ',') {
		printk(KERN_ERR "EXT4-fs: Invalid sb specification: %s\n",
		       (char *) *data);
		return 1;
	}
	if (*options == ',')
		options++;
	*data = (void *) options;

	return sb_block;
}

#define DEFAULT_JOURNAL_IOPRIO (IOPRIO_PRIO_VALUE(IOPRIO_CLASS_BE, 3))
static char deprecated_msg[] = "Mount option \"%s\" will be removed by %s\n"
	"Contact linux-ext4@vger.kernel.org if you think we should keep it.\n";

#ifdef CONFIG_QUOTA
static int set_qf_name(struct super_block *sb, int qtype, substring_t *args)
{
	struct ext4_sb_info *sbi = EXT4_SB(sb);
	char *qname;

	if (sb_any_quota_loaded(sb) &&
		!sbi->s_qf_names[qtype]) {
		ext4_msg(sb, KERN_ERR,
			"Cannot change journaled "
			"quota options when quota turned on");
		return -1;
	}
	qname = match_strdup(args);
	if (!qname) {
		ext4_msg(sb, KERN_ERR,
			"Not enough memory for storing quotafile name");
		return -1;
	}
	if (sbi->s_qf_names[qtype] &&
		strcmp(sbi->s_qf_names[qtype], qname)) {
		ext4_msg(sb, KERN_ERR,
			"%s quota file already specified", QTYPE2NAME(qtype));
		kfree(qname);
		return -1;
	}
	sbi->s_qf_names[qtype] = qname;
	if (strchr(sbi->s_qf_names[qtype], '/')) {
		ext4_msg(sb, KERN_ERR,
			"quotafile must be on filesystem root");
		kfree(sbi->s_qf_names[qtype]);
		sbi->s_qf_names[qtype] = NULL;
		return -1;
	}
	set_opt(sb, QUOTA);
	return 1;
}

static int clear_qf_name(struct super_block *sb, int qtype)
{

	struct ext4_sb_info *sbi = EXT4_SB(sb);

	if (sb_any_quota_loaded(sb) &&
		sbi->s_qf_names[qtype]) {
		ext4_msg(sb, KERN_ERR, "Cannot change journaled quota options"
			" when quota turned on");
		return -1;
	}
	/*
	 * The space will be released later when all options are confirmed
	 * to be correct
	 */
	sbi->s_qf_names[qtype] = NULL;
	return 1;
}
#endif

#define MOPT_SET	0x0001
#define MOPT_CLEAR	0x0002
#define MOPT_NOSUPPORT	0x0004
#define MOPT_EXPLICIT	0x0008
#define MOPT_CLEAR_ERR	0x0010
#define MOPT_GTE0	0x0020
#ifdef CONFIG_QUOTA
#define MOPT_Q		0
#define MOPT_QFMT	0x0040
#else
#define MOPT_Q		MOPT_NOSUPPORT
#define MOPT_QFMT	MOPT_NOSUPPORT
#endif
#define MOPT_DATAJ	0x0080

static const struct mount_opts {
	int	token;
	int	mount_opt;
	int	flags;
} ext4_mount_opts[] = {
	{Opt_minix_df, EXT4_MOUNT_MINIX_DF, MOPT_SET},
	{Opt_bsd_df, EXT4_MOUNT_MINIX_DF, MOPT_CLEAR},
	{Opt_grpid, EXT4_MOUNT_GRPID, MOPT_SET},
	{Opt_nogrpid, EXT4_MOUNT_GRPID, MOPT_CLEAR},
	{Opt_mblk_io_submit, EXT4_MOUNT_MBLK_IO_SUBMIT, MOPT_SET},
	{Opt_nomblk_io_submit, EXT4_MOUNT_MBLK_IO_SUBMIT, MOPT_CLEAR},
	{Opt_block_validity, EXT4_MOUNT_BLOCK_VALIDITY, MOPT_SET},
	{Opt_noblock_validity, EXT4_MOUNT_BLOCK_VALIDITY, MOPT_CLEAR},
	{Opt_dioread_nolock, EXT4_MOUNT_DIOREAD_NOLOCK, MOPT_SET},
	{Opt_dioread_lock, EXT4_MOUNT_DIOREAD_NOLOCK, MOPT_CLEAR},
	{Opt_discard, EXT4_MOUNT_DISCARD, MOPT_SET},
	{Opt_nodiscard, EXT4_MOUNT_DISCARD, MOPT_CLEAR},
	{Opt_delalloc, EXT4_MOUNT_DELALLOC, MOPT_SET | MOPT_EXPLICIT},
	{Opt_nodelalloc, EXT4_MOUNT_DELALLOC, MOPT_CLEAR | MOPT_EXPLICIT},
	{Opt_journal_checksum, EXT4_MOUNT_JOURNAL_CHECKSUM, MOPT_SET},
	{Opt_journal_async_commit, (EXT4_MOUNT_JOURNAL_ASYNC_COMMIT |
				    EXT4_MOUNT_JOURNAL_CHECKSUM), MOPT_SET},
	{Opt_noload, EXT4_MOUNT_NOLOAD, MOPT_SET},
	{Opt_err_panic, EXT4_MOUNT_ERRORS_PANIC, MOPT_SET | MOPT_CLEAR_ERR},
	{Opt_err_ro, EXT4_MOUNT_ERRORS_RO, MOPT_SET | MOPT_CLEAR_ERR},
	{Opt_err_cont, EXT4_MOUNT_ERRORS_CONT, MOPT_SET | MOPT_CLEAR_ERR},
	{Opt_data_err_abort, EXT4_MOUNT_DATA_ERR_ABORT, MOPT_SET},
	{Opt_data_err_ignore, EXT4_MOUNT_DATA_ERR_ABORT, MOPT_CLEAR},
	{Opt_barrier, EXT4_MOUNT_BARRIER, MOPT_SET},
	{Opt_nobarrier, EXT4_MOUNT_BARRIER, MOPT_CLEAR},
	{Opt_noauto_da_alloc, EXT4_MOUNT_NO_AUTO_DA_ALLOC, MOPT_SET},
	{Opt_auto_da_alloc, EXT4_MOUNT_NO_AUTO_DA_ALLOC, MOPT_CLEAR},
	{Opt_noinit_itable, EXT4_MOUNT_INIT_INODE_TABLE, MOPT_CLEAR},
	{Opt_commit, 0, MOPT_GTE0},
	{Opt_max_batch_time, 0, MOPT_GTE0},
	{Opt_min_batch_time, 0, MOPT_GTE0},
	{Opt_inode_readahead_blks, 0, MOPT_GTE0},
	{Opt_init_itable, 0, MOPT_GTE0},
	{Opt_stripe, 0, MOPT_GTE0},
	{Opt_data_journal, EXT4_MOUNT_JOURNAL_DATA, MOPT_DATAJ},
	{Opt_data_ordered, EXT4_MOUNT_ORDERED_DATA, MOPT_DATAJ},
	{Opt_data_writeback, EXT4_MOUNT_WRITEBACK_DATA, MOPT_DATAJ},
#ifdef CONFIG_EXT4_FS_XATTR
	{Opt_user_xattr, EXT4_MOUNT_XATTR_USER, MOPT_SET},
	{Opt_nouser_xattr, EXT4_MOUNT_XATTR_USER, MOPT_CLEAR},
#else
	{Opt_user_xattr, 0, MOPT_NOSUPPORT},
	{Opt_nouser_xattr, 0, MOPT_NOSUPPORT},
#endif
#ifdef CONFIG_EXT4_FS_POSIX_ACL
	{Opt_acl, EXT4_MOUNT_POSIX_ACL, MOPT_SET},
	{Opt_noacl, EXT4_MOUNT_POSIX_ACL, MOPT_CLEAR},
#else
	{Opt_acl, 0, MOPT_NOSUPPORT},
	{Opt_noacl, 0, MOPT_NOSUPPORT},
#endif
	{Opt_nouid32, EXT4_MOUNT_NO_UID32, MOPT_SET},
	{Opt_debug, EXT4_MOUNT_DEBUG, MOPT_SET},
	{Opt_quota, EXT4_MOUNT_QUOTA | EXT4_MOUNT_USRQUOTA, MOPT_SET | MOPT_Q},
	{Opt_usrquota, EXT4_MOUNT_QUOTA | EXT4_MOUNT_USRQUOTA,
							MOPT_SET | MOPT_Q},
	{Opt_grpquota, EXT4_MOUNT_QUOTA | EXT4_MOUNT_GRPQUOTA,
							MOPT_SET | MOPT_Q},
	{Opt_noquota, (EXT4_MOUNT_QUOTA | EXT4_MOUNT_USRQUOTA |
		       EXT4_MOUNT_GRPQUOTA), MOPT_CLEAR | MOPT_Q},
	{Opt_usrjquota, 0, MOPT_Q},
	{Opt_grpjquota, 0, MOPT_Q},
	{Opt_offusrjquota, 0, MOPT_Q},
	{Opt_offgrpjquota, 0, MOPT_Q},
	{Opt_jqfmt_vfsold, QFMT_VFS_OLD, MOPT_QFMT},
	{Opt_jqfmt_vfsv0, QFMT_VFS_V0, MOPT_QFMT},
	{Opt_jqfmt_vfsv1, QFMT_VFS_V1, MOPT_QFMT},
	{Opt_err, 0, 0}
};

static int handle_mount_opt(struct super_block *sb, char *opt, int token,
			    substring_t *args, unsigned long *journal_devnum,
			    unsigned int *journal_ioprio, int is_remount)
{
	struct ext4_sb_info *sbi = EXT4_SB(sb);
	const struct mount_opts *m;
	kuid_t uid;
	kgid_t gid;
	int arg = 0;

#ifdef CONFIG_QUOTA
	if (token == Opt_usrjquota)
		return set_qf_name(sb, USRQUOTA, &args[0]);
	else if (token == Opt_grpjquota)
		return set_qf_name(sb, GRPQUOTA, &args[0]);
	else if (token == Opt_offusrjquota)
		return clear_qf_name(sb, USRQUOTA);
	else if (token == Opt_offgrpjquota)
		return clear_qf_name(sb, GRPQUOTA);
#endif
	if (args->from && match_int(args, &arg))
		return -1;
	switch (token) {
	case Opt_noacl:
	case Opt_nouser_xattr:
		ext4_msg(sb, KERN_WARNING, deprecated_msg, opt, "3.5");
		break;
	case Opt_sb:
		return 1;	/* handled by get_sb_block() */
	case Opt_removed:
		ext4_msg(sb, KERN_WARNING,
			 "Ignoring removed %s option", opt);
		return 1;
	case Opt_resuid:
		uid = make_kuid(current_user_ns(), arg);
		if (!uid_valid(uid)) {
			ext4_msg(sb, KERN_ERR, "Invalid uid value %d", arg);
			return -1;
		}
		sbi->s_resuid = uid;
		return 1;
	case Opt_resgid:
		gid = make_kgid(current_user_ns(), arg);
		if (!gid_valid(gid)) {
			ext4_msg(sb, KERN_ERR, "Invalid gid value %d", arg);
			return -1;
		}
		sbi->s_resgid = gid;
		return 1;
	case Opt_abort:
		sbi->s_mount_flags |= EXT4_MF_FS_ABORTED;
		return 1;
	case Opt_i_version:
		sb->s_flags |= MS_I_VERSION;
		return 1;
	case Opt_journal_dev:
		if (is_remount) {
			ext4_msg(sb, KERN_ERR,
				 "Cannot specify journal on remount");
			return -1;
		}
		*journal_devnum = arg;
		return 1;
	case Opt_journal_ioprio:
		if (arg < 0 || arg > 7)
			return -1;
		*journal_ioprio = IOPRIO_PRIO_VALUE(IOPRIO_CLASS_BE, arg);
		return 1;
	}

	for (m = ext4_mount_opts; m->token != Opt_err; m++) {
		if (token != m->token)
			continue;
		if (args->from && (m->flags & MOPT_GTE0) && (arg < 0))
			return -1;
		if (m->flags & MOPT_EXPLICIT)
			set_opt2(sb, EXPLICIT_DELALLOC);
		if (m->flags & MOPT_CLEAR_ERR)
			clear_opt(sb, ERRORS_MASK);
		if (token == Opt_noquota && sb_any_quota_loaded(sb)) {
			ext4_msg(sb, KERN_ERR, "Cannot change quota "
				 "options when quota turned on");
			return -1;
		}

		if (m->flags & MOPT_NOSUPPORT) {
			ext4_msg(sb, KERN_ERR, "%s option not supported", opt);
		} else if (token == Opt_commit) {
			if (arg == 0)
				arg = JBD2_DEFAULT_MAX_COMMIT_AGE;
			sbi->s_commit_interval = HZ * arg;
		} else if (token == Opt_max_batch_time) {
			if (arg == 0)
				arg = EXT4_DEF_MAX_BATCH_TIME;
			sbi->s_max_batch_time = arg;
		} else if (token == Opt_min_batch_time) {
			sbi->s_min_batch_time = arg;
		} else if (token == Opt_inode_readahead_blks) {
			if (arg > (1 << 30))
				return -1;
			if (arg && !is_power_of_2(arg)) {
				ext4_msg(sb, KERN_ERR,
					 "EXT4-fs: inode_readahead_blks"
					 " must be a power of 2");
				return -1;
			}
			sbi->s_inode_readahead_blks = arg;
		} else if (token == Opt_init_itable) {
			set_opt(sb, INIT_INODE_TABLE);
			if (!args->from)
				arg = EXT4_DEF_LI_WAIT_MULT;
			sbi->s_li_wait_mult = arg;
		} else if (token == Opt_stripe) {
			sbi->s_stripe = arg;
		} else if (m->flags & MOPT_DATAJ) {
			if (is_remount) {
				if (!sbi->s_journal)
					ext4_msg(sb, KERN_WARNING, "Remounting file system with no journal so ignoring journalled data option");
				else if (test_opt(sb, DATA_FLAGS) !=
					 m->mount_opt) {
					ext4_msg(sb, KERN_ERR,
					 "Cannot change data mode on remount");
					return -1;
				}
			} else {
				clear_opt(sb, DATA_FLAGS);
				sbi->s_mount_opt |= m->mount_opt;
			}
#ifdef CONFIG_QUOTA
		} else if (m->flags & MOPT_QFMT) {
			if (sb_any_quota_loaded(sb) &&
			    sbi->s_jquota_fmt != m->mount_opt) {
				ext4_msg(sb, KERN_ERR, "Cannot "
					 "change journaled quota options "
					 "when quota turned on");
				return -1;
			}
			sbi->s_jquota_fmt = m->mount_opt;
#endif
		} else {
			if (!args->from)
				arg = 1;
			if (m->flags & MOPT_CLEAR)
				arg = !arg;
			else if (unlikely(!(m->flags & MOPT_SET))) {
				ext4_msg(sb, KERN_WARNING,
					 "buggy handling of option %s", opt);
				WARN_ON(1);
				return -1;
			}
			if (arg != 0)
				sbi->s_mount_opt |= m->mount_opt;
			else
				sbi->s_mount_opt &= ~m->mount_opt;
		}
		return 1;
	}
	ext4_msg(sb, KERN_ERR, "Unrecognized mount option \"%s\" "
		 "or missing value", opt);
	return -1;
}

static int parse_options(char *options, struct super_block *sb,
			 unsigned long *journal_devnum,
			 unsigned int *journal_ioprio,
			 int is_remount)
{
#ifdef CONFIG_QUOTA
	struct ext4_sb_info *sbi = EXT4_SB(sb);
#endif
	char *p;
	substring_t args[MAX_OPT_ARGS];
	int token;

	if (!options)
		return 1;

	while ((p = strsep(&options, ",")) != NULL) {
		if (!*p)
			continue;
		/*
		 * Initialize args struct so we know whether arg was
		 * found; some options take optional arguments.
		 */
		args[0].to = args[0].from = 0;
		token = match_token(p, tokens, args);
		if (handle_mount_opt(sb, p, token, args, journal_devnum,
				     journal_ioprio, is_remount) < 0)
			return 0;
	}
#ifdef CONFIG_QUOTA
	if (sbi->s_qf_names[USRQUOTA] || sbi->s_qf_names[GRPQUOTA]) {
		if (test_opt(sb, USRQUOTA) && sbi->s_qf_names[USRQUOTA])
			clear_opt(sb, USRQUOTA);

		if (test_opt(sb, GRPQUOTA) && sbi->s_qf_names[GRPQUOTA])
			clear_opt(sb, GRPQUOTA);

		if (test_opt(sb, GRPQUOTA) || test_opt(sb, USRQUOTA)) {
			ext4_msg(sb, KERN_ERR, "old and new quota "
					"format mixing");
			return 0;
		}

		if (!sbi->s_jquota_fmt) {
			ext4_msg(sb, KERN_ERR, "journaled quota format "
					"not specified");
			return 0;
		}
	} else {
		if (sbi->s_jquota_fmt) {
			ext4_msg(sb, KERN_ERR, "journaled quota format "
					"specified with no journaling "
					"enabled");
			return 0;
		}
	}
#endif
	return 1;
}

static inline void ext4_show_quota_options(struct seq_file *seq,
					   struct super_block *sb)
{
#if defined(CONFIG_QUOTA)
	struct ext4_sb_info *sbi = EXT4_SB(sb);

	if (sbi->s_jquota_fmt) {
		char *fmtname = "";

		switch (sbi->s_jquota_fmt) {
		case QFMT_VFS_OLD:
			fmtname = "vfsold";
			break;
		case QFMT_VFS_V0:
			fmtname = "vfsv0";
			break;
		case QFMT_VFS_V1:
			fmtname = "vfsv1";
			break;
		}
		seq_printf(seq, ",jqfmt=%s", fmtname);
	}

	if (sbi->s_qf_names[USRQUOTA])
		seq_printf(seq, ",usrjquota=%s", sbi->s_qf_names[USRQUOTA]);

	if (sbi->s_qf_names[GRPQUOTA])
		seq_printf(seq, ",grpjquota=%s", sbi->s_qf_names[GRPQUOTA]);

	if (test_opt(sb, USRQUOTA))
		seq_puts(seq, ",usrquota");

	if (test_opt(sb, GRPQUOTA))
		seq_puts(seq, ",grpquota");
#endif
}

static const char *token2str(int token)
{
	static const struct match_token *t;

	for (t = tokens; t->token != Opt_err; t++)
		if (t->token == token && !strchr(t->pattern, '='))
			break;
	return t->pattern;
}

/*
 * Show an option if
 *  - it's set to a non-default value OR
 *  - if the per-sb default is different from the global default
 */
static int _ext4_show_options(struct seq_file *seq, struct super_block *sb,
			      int nodefs)
{
	struct ext4_sb_info *sbi = EXT4_SB(sb);
	struct ext4_super_block *es = sbi->s_es;
	int def_errors, def_mount_opt = nodefs ? 0 : sbi->s_def_mount_opt;
	const struct mount_opts *m;
	char sep = nodefs ? '\n' : ',';

#define SEQ_OPTS_PUTS(str) seq_printf(seq, "%c" str, sep)
#define SEQ_OPTS_PRINT(str, arg) seq_printf(seq, "%c" str, sep, arg)

	if (sbi->s_sb_block != 1)
		SEQ_OPTS_PRINT("sb=%llu", sbi->s_sb_block);

	for (m = ext4_mount_opts; m->token != Opt_err; m++) {
		int want_set = m->flags & MOPT_SET;
		if (((m->flags & (MOPT_SET|MOPT_CLEAR)) == 0) ||
		    (m->flags & MOPT_CLEAR_ERR))
			continue;
		if (!(m->mount_opt & (sbi->s_mount_opt ^ def_mount_opt)))
			continue; /* skip if same as the default */
		if ((want_set &&
		     (sbi->s_mount_opt & m->mount_opt) != m->mount_opt) ||
		    (!want_set && (sbi->s_mount_opt & m->mount_opt)))
			continue; /* select Opt_noFoo vs Opt_Foo */
		SEQ_OPTS_PRINT("%s", token2str(m->token));
	}

	if (nodefs || !uid_eq(sbi->s_resuid, make_kuid(&init_user_ns, EXT4_DEF_RESUID)) ||
	    le16_to_cpu(es->s_def_resuid) != EXT4_DEF_RESUID)
		SEQ_OPTS_PRINT("resuid=%u",
				from_kuid_munged(&init_user_ns, sbi->s_resuid));
	if (nodefs || !gid_eq(sbi->s_resgid, make_kgid(&init_user_ns, EXT4_DEF_RESGID)) ||
	    le16_to_cpu(es->s_def_resgid) != EXT4_DEF_RESGID)
		SEQ_OPTS_PRINT("resgid=%u",
				from_kgid_munged(&init_user_ns, sbi->s_resgid));
	def_errors = nodefs ? -1 : le16_to_cpu(es->s_errors);
	if (test_opt(sb, ERRORS_RO) && def_errors != EXT4_ERRORS_RO)
		SEQ_OPTS_PUTS("errors=remount-ro");
	if (test_opt(sb, ERRORS_CONT) && def_errors != EXT4_ERRORS_CONTINUE)
		SEQ_OPTS_PUTS("errors=continue");
	if (test_opt(sb, ERRORS_PANIC) && def_errors != EXT4_ERRORS_PANIC)
		SEQ_OPTS_PUTS("errors=panic");
	if (nodefs || sbi->s_commit_interval != JBD2_DEFAULT_MAX_COMMIT_AGE*HZ)
		SEQ_OPTS_PRINT("commit=%lu", sbi->s_commit_interval / HZ);
	if (nodefs || sbi->s_min_batch_time != EXT4_DEF_MIN_BATCH_TIME)
		SEQ_OPTS_PRINT("min_batch_time=%u", sbi->s_min_batch_time);
	if (nodefs || sbi->s_max_batch_time != EXT4_DEF_MAX_BATCH_TIME)
		SEQ_OPTS_PRINT("max_batch_time=%u", sbi->s_max_batch_time);
	if (sb->s_flags & MS_I_VERSION)
		SEQ_OPTS_PUTS("i_version");
	if (nodefs || sbi->s_stripe)
		SEQ_OPTS_PRINT("stripe=%lu", sbi->s_stripe);
	if (EXT4_MOUNT_DATA_FLAGS & (sbi->s_mount_opt ^ def_mount_opt)) {
		if (test_opt(sb, DATA_FLAGS) == EXT4_MOUNT_JOURNAL_DATA)
			SEQ_OPTS_PUTS("data=journal");
		else if (test_opt(sb, DATA_FLAGS) == EXT4_MOUNT_ORDERED_DATA)
			SEQ_OPTS_PUTS("data=ordered");
		else if (test_opt(sb, DATA_FLAGS) == EXT4_MOUNT_WRITEBACK_DATA)
			SEQ_OPTS_PUTS("data=writeback");
	}
	if (nodefs ||
	    sbi->s_inode_readahead_blks != EXT4_DEF_INODE_READAHEAD_BLKS)
		SEQ_OPTS_PRINT("inode_readahead_blks=%u",
			       sbi->s_inode_readahead_blks);

	if (nodefs || (test_opt(sb, INIT_INODE_TABLE) &&
		       (sbi->s_li_wait_mult != EXT4_DEF_LI_WAIT_MULT)))
		SEQ_OPTS_PRINT("init_itable=%u", sbi->s_li_wait_mult);

	ext4_show_quota_options(seq, sb);
	return 0;
}

static int ext4_show_options(struct seq_file *seq, struct dentry *root)
{
	return _ext4_show_options(seq, root->d_sb, 0);
}

static int options_seq_show(struct seq_file *seq, void *offset)
{
	struct super_block *sb = seq->private;
	int rc;

	seq_puts(seq, (sb->s_flags & MS_RDONLY) ? "ro" : "rw");
	rc = _ext4_show_options(seq, sb, 1);
	seq_puts(seq, "\n");
	return rc;
}

static int options_open_fs(struct inode *inode, struct file *file)
{
	return single_open(file, options_seq_show, PDE(inode)->data);
}

static const struct file_operations ext4_seq_options_fops = {
	.owner = THIS_MODULE,
	.open = options_open_fs,
	.read = seq_read,
	.llseek = seq_lseek,
	.release = single_release,
};

static int ext4_setup_super(struct super_block *sb, struct ext4_super_block *es,
			    int read_only)
{
	struct ext4_sb_info *sbi = EXT4_SB(sb);
	int res = 0;

	if (le32_to_cpu(es->s_rev_level) > EXT4_MAX_SUPP_REV) {
		ext4_msg(sb, KERN_ERR, "revision level too high, "
			 "forcing read-only mode");
		res = MS_RDONLY;
	}
	if (read_only)
		goto done;
	if (!(sbi->s_mount_state & EXT4_VALID_FS))
		ext4_msg(sb, KERN_WARNING, "warning: mounting unchecked fs, "
			 "running e2fsck is recommended");
	else if ((sbi->s_mount_state & EXT4_ERROR_FS))
		ext4_msg(sb, KERN_WARNING,
			 "warning: mounting fs with errors, "
			 "running e2fsck is recommended");
	else if ((__s16) le16_to_cpu(es->s_max_mnt_count) > 0 &&
		 le16_to_cpu(es->s_mnt_count) >=
		 (unsigned short) (__s16) le16_to_cpu(es->s_max_mnt_count))
		ext4_msg(sb, KERN_WARNING,
			 "warning: maximal mount count reached, "
			 "running e2fsck is recommended");
	else if (le32_to_cpu(es->s_checkinterval) &&
		(le32_to_cpu(es->s_lastcheck) +
			le32_to_cpu(es->s_checkinterval) <= get_seconds()))
		ext4_msg(sb, KERN_WARNING,
			 "warning: checktime reached, "
			 "running e2fsck is recommended");
	if (!sbi->s_journal)
		es->s_state &= cpu_to_le16(~EXT4_VALID_FS);
	if (!(__s16) le16_to_cpu(es->s_max_mnt_count))
		es->s_max_mnt_count = cpu_to_le16(EXT4_DFL_MAX_MNT_COUNT);
	le16_add_cpu(&es->s_mnt_count, 1);
	es->s_mtime = cpu_to_le32(get_seconds());
	ext4_update_dynamic_rev(sb);
	if (sbi->s_journal)
		EXT4_SET_INCOMPAT_FEATURE(sb, EXT4_FEATURE_INCOMPAT_RECOVER);

	ext4_commit_super(sb, 1);
done:
	if (test_opt(sb, DEBUG))
		printk(KERN_INFO "[EXT4 FS bs=%lu, gc=%u, "
				"bpg=%lu, ipg=%lu, mo=%04x, mo2=%04x]\n",
			sb->s_blocksize,
			sbi->s_groups_count,
			EXT4_BLOCKS_PER_GROUP(sb),
			EXT4_INODES_PER_GROUP(sb),
			sbi->s_mount_opt, sbi->s_mount_opt2);

	cleancache_init_fs(sb);
	return res;
}

static int ext4_fill_flex_info(struct super_block *sb)
{
	struct ext4_sb_info *sbi = EXT4_SB(sb);
	struct ext4_group_desc *gdp = NULL;
	ext4_group_t flex_group_count;
	ext4_group_t flex_group;
	unsigned int groups_per_flex = 0;
	size_t size;
	int i;

	sbi->s_log_groups_per_flex = sbi->s_es->s_log_groups_per_flex;
	if (sbi->s_log_groups_per_flex < 1 || sbi->s_log_groups_per_flex > 31) {
		sbi->s_log_groups_per_flex = 0;
		return 1;
	}
	groups_per_flex = 1 << sbi->s_log_groups_per_flex;

	/* We allocate both existing and potentially added groups */
	flex_group_count = ((sbi->s_groups_count + groups_per_flex - 1) +
			((le16_to_cpu(sbi->s_es->s_reserved_gdt_blocks) + 1) <<
			      EXT4_DESC_PER_BLOCK_BITS(sb))) / groups_per_flex;
	size = flex_group_count * sizeof(struct flex_groups);
	sbi->s_flex_groups = ext4_kvzalloc(size, GFP_KERNEL);
	if (sbi->s_flex_groups == NULL) {
		ext4_msg(sb, KERN_ERR, "not enough memory for %u flex groups",
			 flex_group_count);
		goto failed;
	}

	for (i = 0; i < sbi->s_groups_count; i++) {
		gdp = ext4_get_group_desc(sb, i, NULL);

		flex_group = ext4_flex_group(sbi, i);
		atomic_add(ext4_free_inodes_count(sb, gdp),
			   &sbi->s_flex_groups[flex_group].free_inodes);
		atomic_add(ext4_free_group_clusters(sb, gdp),
			   &sbi->s_flex_groups[flex_group].free_clusters);
		atomic_add(ext4_used_dirs_count(sb, gdp),
			   &sbi->s_flex_groups[flex_group].used_dirs);
	}

	return 1;
failed:
	return 0;
}

static __le16 ext4_group_desc_csum(struct ext4_sb_info *sbi, __u32 block_group,
				   struct ext4_group_desc *gdp)
{
	int offset;
	__u16 crc = 0;
	__le32 le_group = cpu_to_le32(block_group);

	if ((sbi->s_es->s_feature_ro_compat &
	     cpu_to_le32(EXT4_FEATURE_RO_COMPAT_METADATA_CSUM))) {
		/* Use new metadata_csum algorithm */
		__u16 old_csum;
		__u32 csum32;

		old_csum = gdp->bg_checksum;
		gdp->bg_checksum = 0;
		csum32 = ext4_chksum(sbi, sbi->s_csum_seed, (__u8 *)&le_group,
				     sizeof(le_group));
		csum32 = ext4_chksum(sbi, csum32, (__u8 *)gdp,
				     sbi->s_desc_size);
		gdp->bg_checksum = old_csum;

		crc = csum32 & 0xFFFF;
		goto out;
	}

	/* old crc16 code */
	offset = offsetof(struct ext4_group_desc, bg_checksum);

	crc = crc16(~0, sbi->s_es->s_uuid, sizeof(sbi->s_es->s_uuid));
	crc = crc16(crc, (__u8 *)&le_group, sizeof(le_group));
	crc = crc16(crc, (__u8 *)gdp, offset);
	offset += sizeof(gdp->bg_checksum); /* skip checksum */
	/* for checksum of struct ext4_group_desc do the rest...*/
	if ((sbi->s_es->s_feature_incompat &
	     cpu_to_le32(EXT4_FEATURE_INCOMPAT_64BIT)) &&
	    offset < le16_to_cpu(sbi->s_es->s_desc_size))
		crc = crc16(crc, (__u8 *)gdp + offset,
			    le16_to_cpu(sbi->s_es->s_desc_size) -
				offset);

out:
	return cpu_to_le16(crc);
}

int ext4_group_desc_csum_verify(struct super_block *sb, __u32 block_group,
				struct ext4_group_desc *gdp)
{
	if (ext4_has_group_desc_csum(sb) &&
	    (gdp->bg_checksum != ext4_group_desc_csum(EXT4_SB(sb),
						      block_group, gdp)))
		return 0;

	return 1;
}

void ext4_group_desc_csum_set(struct super_block *sb, __u32 block_group,
			      struct ext4_group_desc *gdp)
{
	if (!ext4_has_group_desc_csum(sb))
		return;
	gdp->bg_checksum = ext4_group_desc_csum(EXT4_SB(sb), block_group, gdp);
}

/* Called at mount-time, super-block is locked */
static int ext4_check_descriptors(struct super_block *sb,
				  ext4_group_t *first_not_zeroed)
{
	struct ext4_sb_info *sbi = EXT4_SB(sb);
	ext4_fsblk_t first_block = le32_to_cpu(sbi->s_es->s_first_data_block);
	ext4_fsblk_t last_block;
	ext4_fsblk_t block_bitmap;
	ext4_fsblk_t inode_bitmap;
	ext4_fsblk_t inode_table;
	int flexbg_flag = 0;
	ext4_group_t i, grp = sbi->s_groups_count;

	if (EXT4_HAS_INCOMPAT_FEATURE(sb, EXT4_FEATURE_INCOMPAT_FLEX_BG))
		flexbg_flag = 1;

	ext4_debug("Checking group descriptors");

	for (i = 0; i < sbi->s_groups_count; i++) {
		struct ext4_group_desc *gdp = ext4_get_group_desc(sb, i, NULL);

		if (i == sbi->s_groups_count - 1 || flexbg_flag)
			last_block = ext4_blocks_count(sbi->s_es) - 1;
		else
			last_block = first_block +
				(EXT4_BLOCKS_PER_GROUP(sb) - 1);

		if ((grp == sbi->s_groups_count) &&
		   !(gdp->bg_flags & cpu_to_le16(EXT4_BG_INODE_ZEROED)))
			grp = i;

		block_bitmap = ext4_block_bitmap(sb, gdp);
		if (block_bitmap < first_block || block_bitmap > last_block) {
			ext4_msg(sb, KERN_ERR, "ext4_check_descriptors: "
			       "Block bitmap for group %u not in group "
			       "(block %llu)!", i, block_bitmap);
			return 0;
		}
		inode_bitmap = ext4_inode_bitmap(sb, gdp);
		if (inode_bitmap < first_block || inode_bitmap > last_block) {
			ext4_msg(sb, KERN_ERR, "ext4_check_descriptors: "
			       "Inode bitmap for group %u not in group "
			       "(block %llu)!", i, inode_bitmap);
			return 0;
		}
		inode_table = ext4_inode_table(sb, gdp);
		if (inode_table < first_block ||
		    inode_table + sbi->s_itb_per_group - 1 > last_block) {
			ext4_msg(sb, KERN_ERR, "ext4_check_descriptors: "
			       "Inode table for group %u not in group "
			       "(block %llu)!", i, inode_table);
			return 0;
		}
		ext4_lock_group(sb, i);
		if (!ext4_group_desc_csum_verify(sb, i, gdp)) {
			ext4_msg(sb, KERN_ERR, "ext4_check_descriptors: "
				 "Checksum for group %u failed (%u!=%u)",
				 i, le16_to_cpu(ext4_group_desc_csum(sbi, i,
				     gdp)), le16_to_cpu(gdp->bg_checksum));
			if (!(sb->s_flags & MS_RDONLY)) {
				ext4_unlock_group(sb, i);
				return 0;
			}
		}
		ext4_unlock_group(sb, i);
		if (!flexbg_flag)
			first_block += EXT4_BLOCKS_PER_GROUP(sb);
	}
	if (NULL != first_not_zeroed)
		*first_not_zeroed = grp;

	ext4_free_blocks_count_set(sbi->s_es,
				   EXT4_C2B(sbi, ext4_count_free_clusters(sb)));
	sbi->s_es->s_free_inodes_count =cpu_to_le32(ext4_count_free_inodes(sb));
	return 1;
}

/* ext4_orphan_cleanup() walks a singly-linked list of inodes (starting at
 * the superblock) which were deleted from all directories, but held open by
 * a process at the time of a crash.  We walk the list and try to delete these
 * inodes at recovery time (only with a read-write filesystem).
 *
 * In order to keep the orphan inode chain consistent during traversal (in
 * case of crash during recovery), we link each inode into the superblock
 * orphan list_head and handle it the same way as an inode deletion during
 * normal operation (which journals the operations for us).
 *
 * We only do an iget() and an iput() on each inode, which is very safe if we
 * accidentally point at an in-use or already deleted inode.  The worst that
 * can happen in this case is that we get a "bit already cleared" message from
 * ext4_free_inode().  The only reason we would point at a wrong inode is if
 * e2fsck was run on this filesystem, and it must have already done the orphan
 * inode cleanup for us, so we can safely abort without any further action.
 */
static void ext4_orphan_cleanup(struct super_block *sb,
				struct ext4_super_block *es)
{
	unsigned int s_flags = sb->s_flags;
	int nr_orphans = 0, nr_truncates = 0;
#ifdef CONFIG_QUOTA
	int i;
#endif
	if (!es->s_last_orphan) {
		jbd_debug(4, "no orphan inodes to clean up\n");
		return;
	}

	if (bdev_read_only(sb->s_bdev)) {
		ext4_msg(sb, KERN_ERR, "write access "
			"unavailable, skipping orphan cleanup");
		return;
	}

	/* Check if feature set would not allow a r/w mount */
	if (!ext4_feature_set_ok(sb, 0)) {
		ext4_msg(sb, KERN_INFO, "Skipping orphan cleanup due to "
			 "unknown ROCOMPAT features");
		return;
	}

	if (EXT4_SB(sb)->s_mount_state & EXT4_ERROR_FS) {
		if (es->s_last_orphan)
			jbd_debug(1, "Errors on filesystem, "
				  "clearing orphan list.\n");
		es->s_last_orphan = 0;
		jbd_debug(1, "Skipping orphan recovery on fs with errors.\n");
		return;
	}

	if (s_flags & MS_RDONLY) {
		ext4_msg(sb, KERN_INFO, "orphan cleanup on readonly fs");
		sb->s_flags &= ~MS_RDONLY;
	}
#ifdef CONFIG_QUOTA
	/* Needed for iput() to work correctly and not trash data */
	sb->s_flags |= MS_ACTIVE;
	/* Turn on quotas so that they are updated correctly */
	for (i = 0; i < MAXQUOTAS; i++) {
		if (EXT4_SB(sb)->s_qf_names[i]) {
			int ret = ext4_quota_on_mount(sb, i);
			if (ret < 0)
				ext4_msg(sb, KERN_ERR,
					"Cannot turn on journaled "
					"quota: error %d", ret);
		}
	}
#endif

	while (es->s_last_orphan) {
		struct inode *inode;

		inode = ext4_orphan_get(sb, le32_to_cpu(es->s_last_orphan));
		if (IS_ERR(inode)) {
			es->s_last_orphan = 0;
			break;
		}

		list_add(&EXT4_I(inode)->i_orphan, &EXT4_SB(sb)->s_orphan);
		dquot_initialize(inode);
		if (inode->i_nlink) {
			ext4_msg(sb, KERN_DEBUG,
				"%s: truncating inode %lu to %lld bytes",
				__func__, inode->i_ino, inode->i_size);
			jbd_debug(2, "truncating inode %lu to %lld bytes\n",
				  inode->i_ino, inode->i_size);
			ext4_truncate(inode);
			nr_truncates++;
		} else {
			ext4_msg(sb, KERN_DEBUG,
				"%s: deleting unreferenced inode %lu",
				__func__, inode->i_ino);
			jbd_debug(2, "deleting unreferenced inode %lu\n",
				  inode->i_ino);
			nr_orphans++;
		}
		iput(inode);  /* The delete magic happens here! */
	}

#define PLURAL(x) (x), ((x) == 1) ? "" : "s"

	if (nr_orphans)
		ext4_msg(sb, KERN_INFO, "%d orphan inode%s deleted",
		       PLURAL(nr_orphans));
	if (nr_truncates)
		ext4_msg(sb, KERN_INFO, "%d truncate%s cleaned up",
		       PLURAL(nr_truncates));
#ifdef CONFIG_QUOTA
	/* Turn quotas off */
	for (i = 0; i < MAXQUOTAS; i++) {
		if (sb_dqopt(sb)->files[i])
			dquot_quota_off(sb, i);
	}
#endif
	sb->s_flags = s_flags; /* Restore MS_RDONLY status */
}

/*
 * Maximal extent format file size.
 * Resulting logical blkno at s_maxbytes must fit in our on-disk
 * extent format containers, within a sector_t, and within i_blocks
 * in the vfs.  ext4 inode has 48 bits of i_block in fsblock units,
 * so that won't be a limiting factor.
 *
 * However there is other limiting factor. We do store extents in the form
 * of starting block and length, hence the resulting length of the extent
 * covering maximum file size must fit into on-disk format containers as
 * well. Given that length is always by 1 unit bigger than max unit (because
 * we count 0 as well) we have to lower the s_maxbytes by one fs block.
 *
 * Note, this does *not* consider any metadata overhead for vfs i_blocks.
 */
static loff_t ext4_max_size(int blkbits, int has_huge_files)
{
	loff_t res;
	loff_t upper_limit = MAX_LFS_FILESIZE;

	/* small i_blocks in vfs inode? */
	if (!has_huge_files || sizeof(blkcnt_t) < sizeof(u64)) {
		/*
		 * CONFIG_LBDAF is not enabled implies the inode
		 * i_block represent total blocks in 512 bytes
		 * 32 == size of vfs inode i_blocks * 8
		 */
		upper_limit = (1LL << 32) - 1;

		/* total blocks in file system block size */
		upper_limit >>= (blkbits - 9);
		upper_limit <<= blkbits;
	}

	/*
	 * 32-bit extent-start container, ee_block. We lower the maxbytes
	 * by one fs block, so ee_len can cover the extent of maximum file
	 * size
	 */
	res = (1LL << 32) - 1;
	res <<= blkbits;

	/* Sanity check against vm- & vfs- imposed limits */
	if (res > upper_limit)
		res = upper_limit;

	return res;
}

/*
 * Maximal bitmap file size.  There is a direct, and {,double-,triple-}indirect
 * block limit, and also a limit of (2^48 - 1) 512-byte sectors in i_blocks.
 * We need to be 1 filesystem block less than the 2^48 sector limit.
 */
static loff_t ext4_max_bitmap_size(int bits, int has_huge_files)
{
	loff_t res = EXT4_NDIR_BLOCKS;
	int meta_blocks;
	loff_t upper_limit;
	/* This is calculated to be the largest file size for a dense, block
	 * mapped file such that the file's total number of 512-byte sectors,
	 * including data and all indirect blocks, does not exceed (2^48 - 1).
	 *
	 * __u32 i_blocks_lo and _u16 i_blocks_high represent the total
	 * number of 512-byte sectors of the file.
	 */

	if (!has_huge_files || sizeof(blkcnt_t) < sizeof(u64)) {
		/*
		 * !has_huge_files or CONFIG_LBDAF not enabled implies that
		 * the inode i_block field represents total file blocks in
		 * 2^32 512-byte sectors == size of vfs inode i_blocks * 8
		 */
		upper_limit = (1LL << 32) - 1;

		/* total blocks in file system block size */
		upper_limit >>= (bits - 9);

	} else {
		/*
		 * We use 48 bit ext4_inode i_blocks
		 * With EXT4_HUGE_FILE_FL set the i_blocks
		 * represent total number of blocks in
		 * file system block size
		 */
		upper_limit = (1LL << 48) - 1;

	}

	/* indirect blocks */
	meta_blocks = 1;
	/* double indirect blocks */
	meta_blocks += 1 + (1LL << (bits-2));
	/* tripple indirect blocks */
	meta_blocks += 1 + (1LL << (bits-2)) + (1LL << (2*(bits-2)));

	upper_limit -= meta_blocks;
	upper_limit <<= bits;

	res += 1LL << (bits-2);
	res += 1LL << (2*(bits-2));
	res += 1LL << (3*(bits-2));
	res <<= bits;
	if (res > upper_limit)
		res = upper_limit;

	if (res > MAX_LFS_FILESIZE)
		res = MAX_LFS_FILESIZE;

	return res;
}

static ext4_fsblk_t descriptor_loc(struct super_block *sb,
				   ext4_fsblk_t logical_sb_block, int nr)
{
	struct ext4_sb_info *sbi = EXT4_SB(sb);
	ext4_group_t bg, first_meta_bg;
	int has_super = 0;

	first_meta_bg = le32_to_cpu(sbi->s_es->s_first_meta_bg);

	if (!EXT4_HAS_INCOMPAT_FEATURE(sb, EXT4_FEATURE_INCOMPAT_META_BG) ||
	    nr < first_meta_bg)
		return logical_sb_block + nr + 1;
	bg = sbi->s_desc_per_block * nr;
	if (ext4_bg_has_super(sb, bg))
		has_super = 1;

	return (has_super + ext4_group_first_block_no(sb, bg));
}

/**
 * ext4_get_stripe_size: Get the stripe size.
 * @sbi: In memory super block info
 *
 * If we have specified it via mount option, then
 * use the mount option value. If the value specified at mount time is
 * greater than the blocks per group use the super block value.
 * If the super block value is greater than blocks per group return 0.
 * Allocator needs it be less than blocks per group.
 *
 */
static unsigned long ext4_get_stripe_size(struct ext4_sb_info *sbi)
{
	unsigned long stride = le16_to_cpu(sbi->s_es->s_raid_stride);
	unsigned long stripe_width =
			le32_to_cpu(sbi->s_es->s_raid_stripe_width);
	int ret;

	if (sbi->s_stripe && sbi->s_stripe <= sbi->s_blocks_per_group)
		ret = sbi->s_stripe;
	else if (stripe_width <= sbi->s_blocks_per_group)
		ret = stripe_width;
	else if (stride <= sbi->s_blocks_per_group)
		ret = stride;
	else
		ret = 0;

	/*
	 * If the stripe width is 1, this makes no sense and
	 * we set it to 0 to turn off stripe handling code.
	 */
	if (ret <= 1)
		ret = 0;

	return ret;
}

/* sysfs supprt */

struct ext4_attr {
	struct attribute attr;
	ssize_t (*show)(struct ext4_attr *, struct ext4_sb_info *, char *);
	ssize_t (*store)(struct ext4_attr *, struct ext4_sb_info *,
			 const char *, size_t);
	int offset;
};

static int parse_strtoul(const char *buf,
		unsigned long max, unsigned long *value)
{
	char *endp;

	*value = simple_strtoul(skip_spaces(buf), &endp, 0);
	endp = skip_spaces(endp);
	if (*endp || *value > max)
		return -EINVAL;

	return 0;
}

static ssize_t delayed_allocation_blocks_show(struct ext4_attr *a,
					      struct ext4_sb_info *sbi,
					      char *buf)
{
	return snprintf(buf, PAGE_SIZE, "%llu\n",
		(s64) EXT4_C2B(sbi,
			percpu_counter_sum(&sbi->s_dirtyclusters_counter)));
}

static ssize_t session_write_kbytes_show(struct ext4_attr *a,
					 struct ext4_sb_info *sbi, char *buf)
{
	struct super_block *sb = sbi->s_buddy_cache->i_sb;

	if (!sb->s_bdev->bd_part)
		return snprintf(buf, PAGE_SIZE, "0\n");
	return snprintf(buf, PAGE_SIZE, "%lu\n",
			(part_stat_read(sb->s_bdev->bd_part, sectors[1]) -
			 sbi->s_sectors_written_start) >> 1);
}

static ssize_t lifetime_write_kbytes_show(struct ext4_attr *a,
					  struct ext4_sb_info *sbi, char *buf)
{
	struct super_block *sb = sbi->s_buddy_cache->i_sb;

	if (!sb->s_bdev->bd_part)
		return snprintf(buf, PAGE_SIZE, "0\n");
	return snprintf(buf, PAGE_SIZE, "%llu\n",
			(unsigned long long)(sbi->s_kbytes_written +
			((part_stat_read(sb->s_bdev->bd_part, sectors[1]) -
			  EXT4_SB(sb)->s_sectors_written_start) >> 1)));
}

static ssize_t inode_readahead_blks_store(struct ext4_attr *a,
					  struct ext4_sb_info *sbi,
					  const char *buf, size_t count)
{
	unsigned long t;

	if (parse_strtoul(buf, 0x40000000, &t))
		return -EINVAL;

	if (t && !is_power_of_2(t))
		return -EINVAL;

	sbi->s_inode_readahead_blks = t;
	return count;
}

static ssize_t sbi_ui_show(struct ext4_attr *a,
			   struct ext4_sb_info *sbi, char *buf)
{
	unsigned int *ui = (unsigned int *) (((char *) sbi) + a->offset);

	return snprintf(buf, PAGE_SIZE, "%u\n", *ui);
}

static ssize_t sbi_ui_store(struct ext4_attr *a,
			    struct ext4_sb_info *sbi,
			    const char *buf, size_t count)
{
	unsigned int *ui = (unsigned int *) (((char *) sbi) + a->offset);
	unsigned long t;

	if (parse_strtoul(buf, 0xffffffff, &t))
		return -EINVAL;
	*ui = t;
	return count;
}

static ssize_t trigger_test_error(struct ext4_attr *a,
				  struct ext4_sb_info *sbi,
				  const char *buf, size_t count)
{
	int len = count;

	if (!capable(CAP_SYS_ADMIN))
		return -EPERM;

	if (len && buf[len-1] == '\n')
		len--;

	if (len)
		ext4_error(sbi->s_sb, "%.*s", len, buf);
	return count;
}

#define EXT4_ATTR_OFFSET(_name,_mode,_show,_store,_elname) \
static struct ext4_attr ext4_attr_##_name = {			\
	.attr = {.name = __stringify(_name), .mode = _mode },	\
	.show	= _show,					\
	.store	= _store,					\
	.offset = offsetof(struct ext4_sb_info, _elname),	\
}
#define EXT4_ATTR(name, mode, show, store) \
static struct ext4_attr ext4_attr_##name = __ATTR(name, mode, show, store)

#define EXT4_INFO_ATTR(name) EXT4_ATTR(name, 0444, NULL, NULL)
#define EXT4_RO_ATTR(name) EXT4_ATTR(name, 0444, name##_show, NULL)
#define EXT4_RW_ATTR(name) EXT4_ATTR(name, 0644, name##_show, name##_store)
#define EXT4_RW_ATTR_SBI_UI(name, elname)	\
	EXT4_ATTR_OFFSET(name, 0644, sbi_ui_show, sbi_ui_store, elname)
#define ATTR_LIST(name) &ext4_attr_##name.attr

EXT4_RO_ATTR(delayed_allocation_blocks);
EXT4_RO_ATTR(session_write_kbytes);
EXT4_RO_ATTR(lifetime_write_kbytes);
EXT4_ATTR_OFFSET(inode_readahead_blks, 0644, sbi_ui_show,
		 inode_readahead_blks_store, s_inode_readahead_blks);
EXT4_RW_ATTR_SBI_UI(inode_goal, s_inode_goal);
EXT4_RW_ATTR_SBI_UI(mb_stats, s_mb_stats);
EXT4_RW_ATTR_SBI_UI(mb_max_to_scan, s_mb_max_to_scan);
EXT4_RW_ATTR_SBI_UI(mb_min_to_scan, s_mb_min_to_scan);
EXT4_RW_ATTR_SBI_UI(mb_order2_req, s_mb_order2_reqs);
EXT4_RW_ATTR_SBI_UI(mb_stream_req, s_mb_stream_request);
EXT4_RW_ATTR_SBI_UI(mb_group_prealloc, s_mb_group_prealloc);
EXT4_RW_ATTR_SBI_UI(max_writeback_mb_bump, s_max_writeback_mb_bump);
EXT4_ATTR(trigger_fs_error, 0200, NULL, trigger_test_error);

static struct attribute *ext4_attrs[] = {
	ATTR_LIST(delayed_allocation_blocks),
	ATTR_LIST(session_write_kbytes),
	ATTR_LIST(lifetime_write_kbytes),
	ATTR_LIST(inode_readahead_blks),
	ATTR_LIST(inode_goal),
	ATTR_LIST(mb_stats),
	ATTR_LIST(mb_max_to_scan),
	ATTR_LIST(mb_min_to_scan),
	ATTR_LIST(mb_order2_req),
	ATTR_LIST(mb_stream_req),
	ATTR_LIST(mb_group_prealloc),
	ATTR_LIST(max_writeback_mb_bump),
	ATTR_LIST(trigger_fs_error),
	NULL,
};

/* Features this copy of ext4 supports */
EXT4_INFO_ATTR(lazy_itable_init);
EXT4_INFO_ATTR(batched_discard);

static struct attribute *ext4_feat_attrs[] = {
	ATTR_LIST(lazy_itable_init),
	ATTR_LIST(batched_discard),
	NULL,
};

static ssize_t ext4_attr_show(struct kobject *kobj,
			      struct attribute *attr, char *buf)
{
	struct ext4_sb_info *sbi = container_of(kobj, struct ext4_sb_info,
						s_kobj);
	struct ext4_attr *a = container_of(attr, struct ext4_attr, attr);

	return a->show ? a->show(a, sbi, buf) : 0;
}

static ssize_t ext4_attr_store(struct kobject *kobj,
			       struct attribute *attr,
			       const char *buf, size_t len)
{
	struct ext4_sb_info *sbi = container_of(kobj, struct ext4_sb_info,
						s_kobj);
	struct ext4_attr *a = container_of(attr, struct ext4_attr, attr);

	return a->store ? a->store(a, sbi, buf, len) : 0;
}

static void ext4_sb_release(struct kobject *kobj)
{
	struct ext4_sb_info *sbi = container_of(kobj, struct ext4_sb_info,
						s_kobj);
	complete(&sbi->s_kobj_unregister);
}

static const struct sysfs_ops ext4_attr_ops = {
	.show	= ext4_attr_show,
	.store	= ext4_attr_store,
};

static struct kobj_type ext4_ktype = {
	.default_attrs	= ext4_attrs,
	.sysfs_ops	= &ext4_attr_ops,
	.release	= ext4_sb_release,
};

static void ext4_feat_release(struct kobject *kobj)
{
	complete(&ext4_feat->f_kobj_unregister);
}

static struct kobj_type ext4_feat_ktype = {
	.default_attrs	= ext4_feat_attrs,
	.sysfs_ops	= &ext4_attr_ops,
	.release	= ext4_feat_release,
};

/*
 * Check whether this filesystem can be mounted based on
 * the features present and the RDONLY/RDWR mount requested.
 * Returns 1 if this filesystem can be mounted as requested,
 * 0 if it cannot be.
 */
static int ext4_feature_set_ok(struct super_block *sb, int readonly)
{
	if (EXT4_HAS_INCOMPAT_FEATURE(sb, ~EXT4_FEATURE_INCOMPAT_SUPP)) {
		ext4_msg(sb, KERN_ERR,
			"Couldn't mount because of "
			"unsupported optional features (%x)",
			(le32_to_cpu(EXT4_SB(sb)->s_es->s_feature_incompat) &
			~EXT4_FEATURE_INCOMPAT_SUPP));
		return 0;
	}

	if (readonly)
		return 1;

	/* Check that feature set is OK for a read-write mount */
	if (EXT4_HAS_RO_COMPAT_FEATURE(sb, ~EXT4_FEATURE_RO_COMPAT_SUPP)) {
		ext4_msg(sb, KERN_ERR, "couldn't mount RDWR because of "
			 "unsupported optional features (%x)",
			 (le32_to_cpu(EXT4_SB(sb)->s_es->s_feature_ro_compat) &
				~EXT4_FEATURE_RO_COMPAT_SUPP));
		return 0;
	}
	/*
	 * Large file size enabled file system can only be mounted
	 * read-write on 32-bit systems if kernel is built with CONFIG_LBDAF
	 */
	if (EXT4_HAS_RO_COMPAT_FEATURE(sb, EXT4_FEATURE_RO_COMPAT_HUGE_FILE)) {
		if (sizeof(blkcnt_t) < sizeof(u64)) {
			ext4_msg(sb, KERN_ERR, "Filesystem with huge files "
				 "cannot be mounted RDWR without "
				 "CONFIG_LBDAF");
			return 0;
		}
	}
	if (EXT4_HAS_RO_COMPAT_FEATURE(sb, EXT4_FEATURE_RO_COMPAT_BIGALLOC) &&
	    !EXT4_HAS_INCOMPAT_FEATURE(sb, EXT4_FEATURE_INCOMPAT_EXTENTS)) {
		ext4_msg(sb, KERN_ERR,
			 "Can't support bigalloc feature without "
			 "extents feature\n");
		return 0;
	}

#ifndef CONFIG_QUOTA
	if (EXT4_HAS_RO_COMPAT_FEATURE(sb, EXT4_FEATURE_RO_COMPAT_QUOTA) &&
	    !readonly) {
		ext4_msg(sb, KERN_ERR,
			 "Filesystem with quota feature cannot be mounted RDWR "
			 "without CONFIG_QUOTA");
		return 0;
	}
#endif  /* CONFIG_QUOTA */
	return 1;
}

/*
 * This function is called once a day if we have errors logged
 * on the file system
 */
static void print_daily_error_info(unsigned long arg)
{
	struct super_block *sb = (struct super_block *) arg;
	struct ext4_sb_info *sbi;
	struct ext4_super_block *es;

	sbi = EXT4_SB(sb);
	es = sbi->s_es;

	if (es->s_error_count)
		ext4_msg(sb, KERN_NOTICE, "error count: %u",
			 le32_to_cpu(es->s_error_count));
	if (es->s_first_error_time) {
		printk(KERN_NOTICE "EXT4-fs (%s): initial error at %u: %.*s:%d",
		       sb->s_id, le32_to_cpu(es->s_first_error_time),
		       (int) sizeof(es->s_first_error_func),
		       es->s_first_error_func,
		       le32_to_cpu(es->s_first_error_line));
		if (es->s_first_error_ino)
			printk(": inode %u",
			       le32_to_cpu(es->s_first_error_ino));
		if (es->s_first_error_block)
			printk(": block %llu", (unsigned long long)
			       le64_to_cpu(es->s_first_error_block));
		printk("\n");
	}
	if (es->s_last_error_time) {
		printk(KERN_NOTICE "EXT4-fs (%s): last error at %u: %.*s:%d",
		       sb->s_id, le32_to_cpu(es->s_last_error_time),
		       (int) sizeof(es->s_last_error_func),
		       es->s_last_error_func,
		       le32_to_cpu(es->s_last_error_line));
		if (es->s_last_error_ino)
			printk(": inode %u",
			       le32_to_cpu(es->s_last_error_ino));
		if (es->s_last_error_block)
			printk(": block %llu", (unsigned long long)
			       le64_to_cpu(es->s_last_error_block));
		printk("\n");
	}
	mod_timer(&sbi->s_err_report, jiffies + 24*60*60*HZ);  /* Once a day */
}

/* Find next suitable group and run ext4_init_inode_table */
static int ext4_run_li_request(struct ext4_li_request *elr)
{
	struct ext4_group_desc *gdp = NULL;
	ext4_group_t group, ngroups;
	struct super_block *sb;
	unsigned long timeout = 0;
	int ret = 0;

	sb = elr->lr_super;
	ngroups = EXT4_SB(sb)->s_groups_count;

	sb_start_write(sb);
	for (group = elr->lr_next_group; group < ngroups; group++) {
		gdp = ext4_get_group_desc(sb, group, NULL);
		if (!gdp) {
			ret = 1;
			break;
		}

		if (!(gdp->bg_flags & cpu_to_le16(EXT4_BG_INODE_ZEROED)))
			break;
	}

	if (group == ngroups)
		ret = 1;

	if (!ret) {
		timeout = jiffies;
		ret = ext4_init_inode_table(sb, group,
					    elr->lr_timeout ? 0 : 1);
		if (elr->lr_timeout == 0) {
			timeout = (jiffies - timeout) *
				  elr->lr_sbi->s_li_wait_mult;
			elr->lr_timeout = timeout;
		}
		elr->lr_next_sched = jiffies + elr->lr_timeout;
		elr->lr_next_group = group + 1;
	}
	sb_end_write(sb);

	return ret;
}

/*
 * Remove lr_request from the list_request and free the
 * request structure. Should be called with li_list_mtx held
 */
static void ext4_remove_li_request(struct ext4_li_request *elr)
{
	struct ext4_sb_info *sbi;

	if (!elr)
		return;

	sbi = elr->lr_sbi;

	list_del(&elr->lr_request);
	sbi->s_li_request = NULL;
	kfree(elr);
}

static void ext4_unregister_li_request(struct super_block *sb)
{
	mutex_lock(&ext4_li_mtx);
	if (!ext4_li_info) {
		mutex_unlock(&ext4_li_mtx);
		return;
	}

	mutex_lock(&ext4_li_info->li_list_mtx);
	ext4_remove_li_request(EXT4_SB(sb)->s_li_request);
	mutex_unlock(&ext4_li_info->li_list_mtx);
	mutex_unlock(&ext4_li_mtx);
}

static struct task_struct *ext4_lazyinit_task;

/*
 * This is the function where ext4lazyinit thread lives. It walks
 * through the request list searching for next scheduled filesystem.
 * When such a fs is found, run the lazy initialization request
 * (ext4_rn_li_request) and keep track of the time spend in this
 * function. Based on that time we compute next schedule time of
 * the request. When walking through the list is complete, compute
 * next waking time and put itself into sleep.
 */
static int ext4_lazyinit_thread(void *arg)
{
	struct ext4_lazy_init *eli = (struct ext4_lazy_init *)arg;
	struct list_head *pos, *n;
	struct ext4_li_request *elr;
	unsigned long next_wakeup, cur;

	BUG_ON(NULL == eli);

cont_thread:
	while (true) {
		next_wakeup = MAX_JIFFY_OFFSET;

		mutex_lock(&eli->li_list_mtx);
		if (list_empty(&eli->li_request_list)) {
			mutex_unlock(&eli->li_list_mtx);
			goto exit_thread;
		}

		list_for_each_safe(pos, n, &eli->li_request_list) {
			elr = list_entry(pos, struct ext4_li_request,
					 lr_request);

			if (time_after_eq(jiffies, elr->lr_next_sched)) {
				if (ext4_run_li_request(elr) != 0) {
					/* error, remove the lazy_init job */
					ext4_remove_li_request(elr);
					continue;
				}
			}

			if (time_before(elr->lr_next_sched, next_wakeup))
				next_wakeup = elr->lr_next_sched;
		}
		mutex_unlock(&eli->li_list_mtx);

		try_to_freeze();

		cur = jiffies;
		if ((time_after_eq(cur, next_wakeup)) ||
		    (MAX_JIFFY_OFFSET == next_wakeup)) {
			cond_resched();
			continue;
		}

		schedule_timeout_interruptible(next_wakeup - cur);

		if (kthread_should_stop()) {
			ext4_clear_request_list();
			goto exit_thread;
		}
	}

exit_thread:
	/*
	 * It looks like the request list is empty, but we need
	 * to check it under the li_list_mtx lock, to prevent any
	 * additions into it, and of course we should lock ext4_li_mtx
	 * to atomically free the list and ext4_li_info, because at
	 * this point another ext4 filesystem could be registering
	 * new one.
	 */
	mutex_lock(&ext4_li_mtx);
	mutex_lock(&eli->li_list_mtx);
	if (!list_empty(&eli->li_request_list)) {
		mutex_unlock(&eli->li_list_mtx);
		mutex_unlock(&ext4_li_mtx);
		goto cont_thread;
	}
	mutex_unlock(&eli->li_list_mtx);
	kfree(ext4_li_info);
	ext4_li_info = NULL;
	mutex_unlock(&ext4_li_mtx);

	return 0;
}

static void ext4_clear_request_list(void)
{
	struct list_head *pos, *n;
	struct ext4_li_request *elr;

	mutex_lock(&ext4_li_info->li_list_mtx);
	list_for_each_safe(pos, n, &ext4_li_info->li_request_list) {
		elr = list_entry(pos, struct ext4_li_request,
				 lr_request);
		ext4_remove_li_request(elr);
	}
	mutex_unlock(&ext4_li_info->li_list_mtx);
}

static int ext4_run_lazyinit_thread(void)
{
	ext4_lazyinit_task = kthread_run(ext4_lazyinit_thread,
					 ext4_li_info, "ext4lazyinit");
	if (IS_ERR(ext4_lazyinit_task)) {
		int err = PTR_ERR(ext4_lazyinit_task);
		ext4_clear_request_list();
		kfree(ext4_li_info);
		ext4_li_info = NULL;
		printk(KERN_CRIT "EXT4-fs: error %d creating inode table "
				 "initialization thread\n",
				 err);
		return err;
	}
	ext4_li_info->li_state |= EXT4_LAZYINIT_RUNNING;
	return 0;
}

/*
 * Check whether it make sense to run itable init. thread or not.
 * If there is at least one uninitialized inode table, return
 * corresponding group number, else the loop goes through all
 * groups and return total number of groups.
 */
static ext4_group_t ext4_has_uninit_itable(struct super_block *sb)
{
	ext4_group_t group, ngroups = EXT4_SB(sb)->s_groups_count;
	struct ext4_group_desc *gdp = NULL;

	for (group = 0; group < ngroups; group++) {
		gdp = ext4_get_group_desc(sb, group, NULL);
		if (!gdp)
			continue;

		if (!(gdp->bg_flags & cpu_to_le16(EXT4_BG_INODE_ZEROED)))
			break;
	}

	return group;
}

static int ext4_li_info_new(void)
{
	struct ext4_lazy_init *eli = NULL;

	eli = kzalloc(sizeof(*eli), GFP_KERNEL);
	if (!eli)
		return -ENOMEM;

	INIT_LIST_HEAD(&eli->li_request_list);
	mutex_init(&eli->li_list_mtx);

	eli->li_state |= EXT4_LAZYINIT_QUIT;

	ext4_li_info = eli;

	return 0;
}

static struct ext4_li_request *ext4_li_request_new(struct super_block *sb,
					    ext4_group_t start)
{
	struct ext4_sb_info *sbi = EXT4_SB(sb);
	struct ext4_li_request *elr;
	unsigned long rnd;

	elr = kzalloc(sizeof(*elr), GFP_KERNEL);
	if (!elr)
		return NULL;

	elr->lr_super = sb;
	elr->lr_sbi = sbi;
	elr->lr_next_group = start;

	/*
	 * Randomize first schedule time of the request to
	 * spread the inode table initialization requests
	 * better.
	 */
	get_random_bytes(&rnd, sizeof(rnd));
	elr->lr_next_sched = jiffies + (unsigned long)rnd %
			     (EXT4_DEF_LI_MAX_START_DELAY * HZ);

	return elr;
}

static int ext4_register_li_request(struct super_block *sb,
				    ext4_group_t first_not_zeroed)
{
	struct ext4_sb_info *sbi = EXT4_SB(sb);
	struct ext4_li_request *elr;
	ext4_group_t ngroups = EXT4_SB(sb)->s_groups_count;
	int ret = 0;

	if (sbi->s_li_request != NULL) {
		/*
		 * Reset timeout so it can be computed again, because
		 * s_li_wait_mult might have changed.
		 */
		sbi->s_li_request->lr_timeout = 0;
		return 0;
	}

	if (first_not_zeroed == ngroups ||
	    (sb->s_flags & MS_RDONLY) ||
	    !test_opt(sb, INIT_INODE_TABLE))
		return 0;

	elr = ext4_li_request_new(sb, first_not_zeroed);
	if (!elr)
		return -ENOMEM;

	mutex_lock(&ext4_li_mtx);

	if (NULL == ext4_li_info) {
		ret = ext4_li_info_new();
		if (ret)
			goto out;
	}

	mutex_lock(&ext4_li_info->li_list_mtx);
	list_add(&elr->lr_request, &ext4_li_info->li_request_list);
	mutex_unlock(&ext4_li_info->li_list_mtx);

	sbi->s_li_request = elr;
	/*
	 * set elr to NULL here since it has been inserted to
	 * the request_list and the removal and free of it is
	 * handled by ext4_clear_request_list from now on.
	 */
	elr = NULL;

	if (!(ext4_li_info->li_state & EXT4_LAZYINIT_RUNNING)) {
		ret = ext4_run_lazyinit_thread();
		if (ret)
			goto out;
	}
out:
	mutex_unlock(&ext4_li_mtx);
	if (ret)
		kfree(elr);
	return ret;
}

/*
 * We do not need to lock anything since this is called on
 * module unload.
 */
static void ext4_destroy_lazyinit_thread(void)
{
	/*
	 * If thread exited earlier
	 * there's nothing to be done.
	 */
	if (!ext4_li_info || !ext4_lazyinit_task)
		return;

	kthread_stop(ext4_lazyinit_task);
}

static int set_journal_csum_feature_set(struct super_block *sb)
{
	int ret = 1;
	int compat, incompat;
	struct ext4_sb_info *sbi = EXT4_SB(sb);

	if (EXT4_HAS_RO_COMPAT_FEATURE(sb,
				       EXT4_FEATURE_RO_COMPAT_METADATA_CSUM)) {
		/* journal checksum v2 */
		compat = 0;
		incompat = JBD2_FEATURE_INCOMPAT_CSUM_V2;
	} else {
		/* journal checksum v1 */
		compat = JBD2_FEATURE_COMPAT_CHECKSUM;
		incompat = 0;
	}

	if (test_opt(sb, JOURNAL_ASYNC_COMMIT)) {
		ret = jbd2_journal_set_features(sbi->s_journal,
				compat, 0,
				JBD2_FEATURE_INCOMPAT_ASYNC_COMMIT |
				incompat);
	} else if (test_opt(sb, JOURNAL_CHECKSUM)) {
		ret = jbd2_journal_set_features(sbi->s_journal,
				compat, 0,
				incompat);
		jbd2_journal_clear_features(sbi->s_journal, 0, 0,
				JBD2_FEATURE_INCOMPAT_ASYNC_COMMIT);
	} else {
		jbd2_journal_clear_features(sbi->s_journal,
				JBD2_FEATURE_COMPAT_CHECKSUM, 0,
				JBD2_FEATURE_INCOMPAT_ASYNC_COMMIT |
				JBD2_FEATURE_INCOMPAT_CSUM_V2);
	}

	return ret;
}

/*
 * Note: calculating the overhead so we can be compatible with
 * historical BSD practice is quite difficult in the face of
 * clusters/bigalloc.  This is because multiple metadata blocks from
 * different block group can end up in the same allocation cluster.
 * Calculating the exact overhead in the face of clustered allocation
 * requires either O(all block bitmaps) in memory or O(number of block
 * groups**2) in time.  We will still calculate the superblock for
 * older file systems --- and if we come across with a bigalloc file
 * system with zero in s_overhead_clusters the estimate will be close to
 * correct especially for very large cluster sizes --- but for newer
 * file systems, it's better to calculate this figure once at mkfs
 * time, and store it in the superblock.  If the superblock value is
 * present (even for non-bigalloc file systems), we will use it.
 */
static int count_overhead(struct super_block *sb, ext4_group_t grp,
			  char *buf)
{
	struct ext4_sb_info	*sbi = EXT4_SB(sb);
	struct ext4_group_desc	*gdp;
	ext4_fsblk_t		first_block, last_block, b;
	ext4_group_t		i, ngroups = ext4_get_groups_count(sb);
	int			s, j, count = 0;

	first_block = le32_to_cpu(sbi->s_es->s_first_data_block) +
		(grp * EXT4_BLOCKS_PER_GROUP(sb));
	last_block = first_block + EXT4_BLOCKS_PER_GROUP(sb) - 1;
	for (i = 0; i < ngroups; i++) {
		gdp = ext4_get_group_desc(sb, i, NULL);
		b = ext4_block_bitmap(sb, gdp);
		if (b >= first_block && b <= last_block) {
			ext4_set_bit(EXT4_B2C(sbi, b - first_block), buf);
			count++;
		}
		b = ext4_inode_bitmap(sb, gdp);
		if (b >= first_block && b <= last_block) {
			ext4_set_bit(EXT4_B2C(sbi, b - first_block), buf);
			count++;
		}
		b = ext4_inode_table(sb, gdp);
		if (b >= first_block && b + sbi->s_itb_per_group <= last_block)
			for (j = 0; j < sbi->s_itb_per_group; j++, b++) {
				int c = EXT4_B2C(sbi, b - first_block);
				ext4_set_bit(c, buf);
				count++;
			}
		if (i != grp)
			continue;
		s = 0;
		if (ext4_bg_has_super(sb, grp)) {
			ext4_set_bit(s++, buf);
			count++;
		}
		for (j = ext4_bg_num_gdb(sb, grp); j > 0; j--) {
			ext4_set_bit(EXT4_B2C(sbi, s++), buf);
			count++;
		}
	}
	if (!count)
		return 0;
	return EXT4_CLUSTERS_PER_GROUP(sb) -
		ext4_count_free(buf, EXT4_CLUSTERS_PER_GROUP(sb) / 8);
}

/*
 * Compute the overhead and stash it in sbi->s_overhead
 */
int ext4_calculate_overhead(struct super_block *sb)
{
	struct ext4_sb_info *sbi = EXT4_SB(sb);
	struct ext4_super_block *es = sbi->s_es;
	ext4_group_t i, ngroups = ext4_get_groups_count(sb);
	ext4_fsblk_t overhead = 0;
	char *buf = (char *) get_zeroed_page(GFP_KERNEL);

	memset(buf, 0, PAGE_SIZE);
	if (!buf)
		return -ENOMEM;

	/*
	 * Compute the overhead (FS structures).  This is constant
	 * for a given filesystem unless the number of block groups
	 * changes so we cache the previous value until it does.
	 */

	/*
	 * All of the blocks before first_data_block are overhead
	 */
	overhead = EXT4_B2C(sbi, le32_to_cpu(es->s_first_data_block));

	/*
	 * Add the overhead found in each block group
	 */
	for (i = 0; i < ngroups; i++) {
		int blks;

		blks = count_overhead(sb, i, buf);
		overhead += blks;
		if (blks)
			memset(buf, 0, PAGE_SIZE);
		cond_resched();
	}
	sbi->s_overhead = overhead;
	smp_wmb();
	free_page((unsigned long) buf);
	return 0;
}

static int ext4_fill_super(struct super_block *sb, void *data, int silent)
{
	char *orig_data = kstrdup(data, GFP_KERNEL);
	struct buffer_head *bh;
	struct ext4_super_block *es = NULL;
	struct ext4_sb_info *sbi;
	ext4_fsblk_t block;
	ext4_fsblk_t sb_block = get_sb_block(&data);
	ext4_fsblk_t logical_sb_block;
	unsigned long offset = 0;
	unsigned long journal_devnum = 0;
	unsigned long def_mount_opts;
	struct inode *root;
	char *cp;
	const char *descr;
	int ret = -ENOMEM;
	int blocksize, clustersize;
	unsigned int db_count;
	unsigned int i;
	int needs_recovery, has_huge_files, has_bigalloc;
	__u64 blocks_count;
	int err;
	unsigned int journal_ioprio = DEFAULT_JOURNAL_IOPRIO;
	ext4_group_t first_not_zeroed;

	sbi = kzalloc(sizeof(*sbi), GFP_KERNEL);
	if (!sbi)
		goto out_free_orig;

	sbi->s_blockgroup_lock =
		kzalloc(sizeof(struct blockgroup_lock), GFP_KERNEL);
	if (!sbi->s_blockgroup_lock) {
		kfree(sbi);
		goto out_free_orig;
	}
	sb->s_fs_info = sbi;
	sbi->s_sb = sb;
	sbi->s_mount_opt = 0;
	sbi->s_resuid = make_kuid(&init_user_ns, EXT4_DEF_RESUID);
	sbi->s_resgid = make_kgid(&init_user_ns, EXT4_DEF_RESGID);
	sbi->s_inode_readahead_blks = EXT4_DEF_INODE_READAHEAD_BLKS;
	sbi->s_sb_block = sb_block;
	if (sb->s_bdev->bd_part)
		sbi->s_sectors_written_start =
			part_stat_read(sb->s_bdev->bd_part, sectors[1]);

	/* Cleanup superblock name */
	for (cp = sb->s_id; (cp = strchr(cp, '/'));)
		*cp = '!';

	ret = -EINVAL;
	blocksize = sb_min_blocksize(sb, EXT4_MIN_BLOCK_SIZE);
	if (!blocksize) {
		ext4_msg(sb, KERN_ERR, "unable to set blocksize");
		goto out_fail;
	}

	/*
	 * The ext4 superblock will not be buffer aligned for other than 1kB
	 * block sizes.  We need to calculate the offset from buffer start.
	 */
	if (blocksize != EXT4_MIN_BLOCK_SIZE) {
		logical_sb_block = sb_block * EXT4_MIN_BLOCK_SIZE;
		offset = do_div(logical_sb_block, blocksize);
	} else {
		logical_sb_block = sb_block;
	}

	if (!(bh = sb_bread(sb, logical_sb_block))) {
		ext4_msg(sb, KERN_ERR, "unable to read superblock");
		goto out_fail;
	}
	/*
	 * Note: s_es must be initialized as soon as possible because
	 *       some ext4 macro-instructions depend on its value
	 */
	es = (struct ext4_super_block *) (bh->b_data + offset);
	sbi->s_es = es;
	sb->s_magic = le16_to_cpu(es->s_magic);
	if (sb->s_magic != EXT4_SUPER_MAGIC)
		goto cantfind_ext4;
	sbi->s_kbytes_written = le64_to_cpu(es->s_kbytes_written);

	/* Warn if metadata_csum and gdt_csum are both set. */
	if (EXT4_HAS_RO_COMPAT_FEATURE(sb,
				       EXT4_FEATURE_RO_COMPAT_METADATA_CSUM) &&
	    EXT4_HAS_RO_COMPAT_FEATURE(sb, EXT4_FEATURE_RO_COMPAT_GDT_CSUM))
		ext4_warning(sb, KERN_INFO "metadata_csum and uninit_bg are "
			     "redundant flags; please run fsck.");

	/* Check for a known checksum algorithm */
	if (!ext4_verify_csum_type(sb, es)) {
		ext4_msg(sb, KERN_ERR, "VFS: Found ext4 filesystem with "
			 "unknown checksum algorithm.");
		silent = 1;
		goto cantfind_ext4;
	}

	/* Load the checksum driver */
	if (EXT4_HAS_RO_COMPAT_FEATURE(sb,
				       EXT4_FEATURE_RO_COMPAT_METADATA_CSUM)) {
		sbi->s_chksum_driver = crypto_alloc_shash("crc32c", 0, 0);
		if (IS_ERR(sbi->s_chksum_driver)) {
			ext4_msg(sb, KERN_ERR, "Cannot load crc32c driver.");
			ret = PTR_ERR(sbi->s_chksum_driver);
			sbi->s_chksum_driver = NULL;
			goto failed_mount;
		}
	}

	/* Check superblock checksum */
	if (!ext4_superblock_csum_verify(sb, es)) {
		ext4_msg(sb, KERN_ERR, "VFS: Found ext4 filesystem with "
			 "invalid superblock checksum.  Run e2fsck?");
		silent = 1;
		goto cantfind_ext4;
	}

	/* Precompute checksum seed for all metadata */
	if (EXT4_HAS_RO_COMPAT_FEATURE(sb,
			EXT4_FEATURE_RO_COMPAT_METADATA_CSUM))
		sbi->s_csum_seed = ext4_chksum(sbi, ~0, es->s_uuid,
					       sizeof(es->s_uuid));

	/* Set defaults before we parse the mount options */
	def_mount_opts = le32_to_cpu(es->s_default_mount_opts);
	set_opt(sb, INIT_INODE_TABLE);
	if (def_mount_opts & EXT4_DEFM_DEBUG)
		set_opt(sb, DEBUG);
	if (def_mount_opts & EXT4_DEFM_BSDGROUPS)
		set_opt(sb, GRPID);
	if (def_mount_opts & EXT4_DEFM_UID16)
		set_opt(sb, NO_UID32);
	/* xattr user namespace & acls are now defaulted on */
#ifdef CONFIG_EXT4_FS_XATTR
	set_opt(sb, XATTR_USER);
#endif
#ifdef CONFIG_EXT4_FS_POSIX_ACL
	set_opt(sb, POSIX_ACL);
#endif
	set_opt(sb, MBLK_IO_SUBMIT);
	if ((def_mount_opts & EXT4_DEFM_JMODE) == EXT4_DEFM_JMODE_DATA)
		set_opt(sb, JOURNAL_DATA);
	else if ((def_mount_opts & EXT4_DEFM_JMODE) == EXT4_DEFM_JMODE_ORDERED)
		set_opt(sb, ORDERED_DATA);
	else if ((def_mount_opts & EXT4_DEFM_JMODE) == EXT4_DEFM_JMODE_WBACK)
		set_opt(sb, WRITEBACK_DATA);

	if (le16_to_cpu(sbi->s_es->s_errors) == EXT4_ERRORS_PANIC)
		set_opt(sb, ERRORS_PANIC);
	else if (le16_to_cpu(sbi->s_es->s_errors) == EXT4_ERRORS_CONTINUE)
		set_opt(sb, ERRORS_CONT);
	else
		set_opt(sb, ERRORS_RO);
	if (def_mount_opts & EXT4_DEFM_BLOCK_VALIDITY)
		set_opt(sb, BLOCK_VALIDITY);
	if (def_mount_opts & EXT4_DEFM_DISCARD)
		set_opt(sb, DISCARD);

	sbi->s_resuid = make_kuid(&init_user_ns, le16_to_cpu(es->s_def_resuid));
	sbi->s_resgid = make_kgid(&init_user_ns, le16_to_cpu(es->s_def_resgid));
	sbi->s_commit_interval = JBD2_DEFAULT_MAX_COMMIT_AGE * HZ;
	sbi->s_min_batch_time = EXT4_DEF_MIN_BATCH_TIME;
	sbi->s_max_batch_time = EXT4_DEF_MAX_BATCH_TIME;

	if ((def_mount_opts & EXT4_DEFM_NOBARRIER) == 0)
		set_opt(sb, BARRIER);

	/*
	 * enable delayed allocation by default
	 * Use -o nodelalloc to turn it off
	 */
	if (!IS_EXT3_SB(sb) &&
	    ((def_mount_opts & EXT4_DEFM_NODELALLOC) == 0))
		set_opt(sb, DELALLOC);

	/*
	 * set default s_li_wait_mult for lazyinit, for the case there is
	 * no mount option specified.
	 */
	sbi->s_li_wait_mult = EXT4_DEF_LI_WAIT_MULT;

	if (!parse_options((char *) sbi->s_es->s_mount_opts, sb,
			   &journal_devnum, &journal_ioprio, 0)) {
		ext4_msg(sb, KERN_WARNING,
			 "failed to parse options in superblock: %s",
			 sbi->s_es->s_mount_opts);
	}
	sbi->s_def_mount_opt = sbi->s_mount_opt;
	if (!parse_options((char *) data, sb, &journal_devnum,
			   &journal_ioprio, 0))
		goto failed_mount;

	if (test_opt(sb, DATA_FLAGS) == EXT4_MOUNT_JOURNAL_DATA) {
		printk_once(KERN_WARNING "EXT4-fs: Warning: mounting "
			    "with data=journal disables delayed "
			    "allocation and O_DIRECT support!\n");
		if (test_opt2(sb, EXPLICIT_DELALLOC)) {
			ext4_msg(sb, KERN_ERR, "can't mount with "
				 "both data=journal and delalloc");
			goto failed_mount;
		}
		if (test_opt(sb, DIOREAD_NOLOCK)) {
			ext4_msg(sb, KERN_ERR, "can't mount with "
				 "both data=journal and delalloc");
			goto failed_mount;
		}
		if (test_opt(sb, DELALLOC))
			clear_opt(sb, DELALLOC);
	}

	blocksize = BLOCK_SIZE << le32_to_cpu(es->s_log_block_size);
	if (test_opt(sb, DIOREAD_NOLOCK)) {
		if (blocksize < PAGE_SIZE) {
			ext4_msg(sb, KERN_ERR, "can't mount with "
				 "dioread_nolock if block size != PAGE_SIZE");
			goto failed_mount;
		}
	}

	sb->s_flags = (sb->s_flags & ~MS_POSIXACL) |
		(test_opt(sb, POSIX_ACL) ? MS_POSIXACL : 0);

	if (le32_to_cpu(es->s_rev_level) == EXT4_GOOD_OLD_REV &&
	    (EXT4_HAS_COMPAT_FEATURE(sb, ~0U) ||
	     EXT4_HAS_RO_COMPAT_FEATURE(sb, ~0U) ||
	     EXT4_HAS_INCOMPAT_FEATURE(sb, ~0U)))
		ext4_msg(sb, KERN_WARNING,
		       "feature flags set on rev 0 fs, "
		       "running e2fsck is recommended");

	if (IS_EXT2_SB(sb)) {
		if (ext2_feature_set_ok(sb))
			ext4_msg(sb, KERN_INFO, "mounting ext2 file system "
				 "using the ext4 subsystem");
		else {
			ext4_msg(sb, KERN_ERR, "couldn't mount as ext2 due "
				 "to feature incompatibilities");
			goto failed_mount;
		}
	}

	if (IS_EXT3_SB(sb)) {
		if (ext3_feature_set_ok(sb))
			ext4_msg(sb, KERN_INFO, "mounting ext3 file system "
				 "using the ext4 subsystem");
		else {
			ext4_msg(sb, KERN_ERR, "couldn't mount as ext3 due "
				 "to feature incompatibilities");
			goto failed_mount;
		}
	}

	/*
	 * Check feature flags regardless of the revision level, since we
	 * previously didn't change the revision level when setting the flags,
	 * so there is a chance incompat flags are set on a rev 0 filesystem.
	 */
	if (!ext4_feature_set_ok(sb, (sb->s_flags & MS_RDONLY)))
		goto failed_mount;

	if (blocksize < EXT4_MIN_BLOCK_SIZE ||
	    blocksize > EXT4_MAX_BLOCK_SIZE) {
		ext4_msg(sb, KERN_ERR,
		       "Unsupported filesystem blocksize %d", blocksize);
		goto failed_mount;
	}

	if (sb->s_blocksize != blocksize) {
		/* Validate the filesystem blocksize */
		if (!sb_set_blocksize(sb, blocksize)) {
			ext4_msg(sb, KERN_ERR, "bad block size %d",
					blocksize);
			goto failed_mount;
		}

		brelse(bh);
		logical_sb_block = sb_block * EXT4_MIN_BLOCK_SIZE;
		offset = do_div(logical_sb_block, blocksize);
		bh = sb_bread(sb, logical_sb_block);
		if (!bh) {
			ext4_msg(sb, KERN_ERR,
			       "Can't read superblock on 2nd try");
			goto failed_mount;
		}
		es = (struct ext4_super_block *)(bh->b_data + offset);
		sbi->s_es = es;
		if (es->s_magic != cpu_to_le16(EXT4_SUPER_MAGIC)) {
			ext4_msg(sb, KERN_ERR,
			       "Magic mismatch, very weird!");
			goto failed_mount;
		}
	}

	has_huge_files = EXT4_HAS_RO_COMPAT_FEATURE(sb,
				EXT4_FEATURE_RO_COMPAT_HUGE_FILE);
	sbi->s_bitmap_maxbytes = ext4_max_bitmap_size(sb->s_blocksize_bits,
						      has_huge_files);
	sb->s_maxbytes = ext4_max_size(sb->s_blocksize_bits, has_huge_files);

	if (le32_to_cpu(es->s_rev_level) == EXT4_GOOD_OLD_REV) {
		sbi->s_inode_size = EXT4_GOOD_OLD_INODE_SIZE;
		sbi->s_first_ino = EXT4_GOOD_OLD_FIRST_INO;
	} else {
		sbi->s_inode_size = le16_to_cpu(es->s_inode_size);
		sbi->s_first_ino = le32_to_cpu(es->s_first_ino);
		if ((sbi->s_inode_size < EXT4_GOOD_OLD_INODE_SIZE) ||
		    (!is_power_of_2(sbi->s_inode_size)) ||
		    (sbi->s_inode_size > blocksize)) {
			ext4_msg(sb, KERN_ERR,
			       "unsupported inode size: %d",
			       sbi->s_inode_size);
			goto failed_mount;
		}
		if (sbi->s_inode_size > EXT4_GOOD_OLD_INODE_SIZE)
			sb->s_time_gran = 1 << (EXT4_EPOCH_BITS - 2);
	}

	sbi->s_desc_size = le16_to_cpu(es->s_desc_size);
	if (EXT4_HAS_INCOMPAT_FEATURE(sb, EXT4_FEATURE_INCOMPAT_64BIT)) {
		if (sbi->s_desc_size < EXT4_MIN_DESC_SIZE_64BIT ||
		    sbi->s_desc_size > EXT4_MAX_DESC_SIZE ||
		    !is_power_of_2(sbi->s_desc_size)) {
			ext4_msg(sb, KERN_ERR,
			       "unsupported descriptor size %lu",
			       sbi->s_desc_size);
			goto failed_mount;
		}
	} else
		sbi->s_desc_size = EXT4_MIN_DESC_SIZE;

	sbi->s_blocks_per_group = le32_to_cpu(es->s_blocks_per_group);
	sbi->s_inodes_per_group = le32_to_cpu(es->s_inodes_per_group);
	if (EXT4_INODE_SIZE(sb) == 0 || EXT4_INODES_PER_GROUP(sb) == 0)
		goto cantfind_ext4;

	sbi->s_inodes_per_block = blocksize / EXT4_INODE_SIZE(sb);
	if (sbi->s_inodes_per_block == 0)
		goto cantfind_ext4;
	sbi->s_itb_per_group = sbi->s_inodes_per_group /
					sbi->s_inodes_per_block;
	sbi->s_desc_per_block = blocksize / EXT4_DESC_SIZE(sb);
	sbi->s_sbh = bh;
	sbi->s_mount_state = le16_to_cpu(es->s_state);
	sbi->s_addr_per_block_bits = ilog2(EXT4_ADDR_PER_BLOCK(sb));
	sbi->s_desc_per_block_bits = ilog2(EXT4_DESC_PER_BLOCK(sb));

	for (i = 0; i < 4; i++)
		sbi->s_hash_seed[i] = le32_to_cpu(es->s_hash_seed[i]);
	sbi->s_def_hash_version = es->s_def_hash_version;
	i = le32_to_cpu(es->s_flags);
	if (i & EXT2_FLAGS_UNSIGNED_HASH)
		sbi->s_hash_unsigned = 3;
	else if ((i & EXT2_FLAGS_SIGNED_HASH) == 0) {
#ifdef __CHAR_UNSIGNED__
		es->s_flags |= cpu_to_le32(EXT2_FLAGS_UNSIGNED_HASH);
		sbi->s_hash_unsigned = 3;
#else
		es->s_flags |= cpu_to_le32(EXT2_FLAGS_SIGNED_HASH);
#endif
	}

	/* Handle clustersize */
	clustersize = BLOCK_SIZE << le32_to_cpu(es->s_log_cluster_size);
	has_bigalloc = EXT4_HAS_RO_COMPAT_FEATURE(sb,
				EXT4_FEATURE_RO_COMPAT_BIGALLOC);
	if (has_bigalloc) {
		if (clustersize < blocksize) {
			ext4_msg(sb, KERN_ERR,
				 "cluster size (%d) smaller than "
				 "block size (%d)", clustersize, blocksize);
			goto failed_mount;
		}
		sbi->s_cluster_bits = le32_to_cpu(es->s_log_cluster_size) -
			le32_to_cpu(es->s_log_block_size);
		sbi->s_clusters_per_group =
			le32_to_cpu(es->s_clusters_per_group);
		if (sbi->s_clusters_per_group > blocksize * 8) {
			ext4_msg(sb, KERN_ERR,
				 "#clusters per group too big: %lu",
				 sbi->s_clusters_per_group);
			goto failed_mount;
		}
		if (sbi->s_blocks_per_group !=
		    (sbi->s_clusters_per_group * (clustersize / blocksize))) {
			ext4_msg(sb, KERN_ERR, "blocks per group (%lu) and "
				 "clusters per group (%lu) inconsistent",
				 sbi->s_blocks_per_group,
				 sbi->s_clusters_per_group);
			goto failed_mount;
		}
	} else {
		if (clustersize != blocksize) {
			ext4_warning(sb, "fragment/cluster size (%d) != "
				     "block size (%d)", clustersize,
				     blocksize);
			clustersize = blocksize;
		}
		if (sbi->s_blocks_per_group > blocksize * 8) {
			ext4_msg(sb, KERN_ERR,
				 "#blocks per group too big: %lu",
				 sbi->s_blocks_per_group);
			goto failed_mount;
		}
		sbi->s_clusters_per_group = sbi->s_blocks_per_group;
		sbi->s_cluster_bits = 0;
	}
	sbi->s_cluster_ratio = clustersize / blocksize;

	if (sbi->s_inodes_per_group > blocksize * 8) {
		ext4_msg(sb, KERN_ERR,
		       "#inodes per group too big: %lu",
		       sbi->s_inodes_per_group);
		goto failed_mount;
	}

	/*
	 * Test whether we have more sectors than will fit in sector_t,
	 * and whether the max offset is addressable by the page cache.
	 */
	err = generic_check_addressable(sb->s_blocksize_bits,
					ext4_blocks_count(es));
	if (err) {
		ext4_msg(sb, KERN_ERR, "filesystem"
			 " too large to mount safely on this system");
		if (sizeof(sector_t) < 8)
			ext4_msg(sb, KERN_WARNING, "CONFIG_LBDAF not enabled");
		ret = err;
		goto failed_mount;
	}

	if (EXT4_BLOCKS_PER_GROUP(sb) == 0)
		goto cantfind_ext4;

	/* check blocks count against device size */
	blocks_count = sb->s_bdev->bd_inode->i_size >> sb->s_blocksize_bits;
	if (blocks_count && ext4_blocks_count(es) > blocks_count) {
		ext4_msg(sb, KERN_WARNING, "bad geometry: block count %llu "
		       "exceeds size of device (%llu blocks)",
		       ext4_blocks_count(es), blocks_count);
		goto failed_mount;
	}

	/*
	 * It makes no sense for the first data block to be beyond the end
	 * of the filesystem.
	 */
	if (le32_to_cpu(es->s_first_data_block) >= ext4_blocks_count(es)) {
		ext4_msg(sb, KERN_WARNING, "bad geometry: first data "
			 "block %u is beyond end of filesystem (%llu)",
			 le32_to_cpu(es->s_first_data_block),
			 ext4_blocks_count(es));
		goto failed_mount;
	}
	blocks_count = (ext4_blocks_count(es) -
			le32_to_cpu(es->s_first_data_block) +
			EXT4_BLOCKS_PER_GROUP(sb) - 1);
	do_div(blocks_count, EXT4_BLOCKS_PER_GROUP(sb));
	if (blocks_count > ((uint64_t)1<<32) - EXT4_DESC_PER_BLOCK(sb)) {
		ext4_msg(sb, KERN_WARNING, "groups count too large: %u "
		       "(block count %llu, first data block %u, "
		       "blocks per group %lu)", sbi->s_groups_count,
		       ext4_blocks_count(es),
		       le32_to_cpu(es->s_first_data_block),
		       EXT4_BLOCKS_PER_GROUP(sb));
		goto failed_mount;
	}
	sbi->s_groups_count = blocks_count;
	sbi->s_blockfile_groups = min_t(ext4_group_t, sbi->s_groups_count,
			(EXT4_MAX_BLOCK_FILE_PHYS / EXT4_BLOCKS_PER_GROUP(sb)));
	db_count = (sbi->s_groups_count + EXT4_DESC_PER_BLOCK(sb) - 1) /
		   EXT4_DESC_PER_BLOCK(sb);
	sbi->s_group_desc = ext4_kvmalloc(db_count *
					  sizeof(struct buffer_head *),
					  GFP_KERNEL);
	if (sbi->s_group_desc == NULL) {
		ext4_msg(sb, KERN_ERR, "not enough memory");
		ret = -ENOMEM;
		goto failed_mount;
	}

	if (ext4_proc_root)
		sbi->s_proc = proc_mkdir(sb->s_id, ext4_proc_root);

	if (sbi->s_proc)
		proc_create_data("options", S_IRUGO, sbi->s_proc,
				 &ext4_seq_options_fops, sb);

	bgl_lock_init(sbi->s_blockgroup_lock);

	for (i = 0; i < db_count; i++) {
		block = descriptor_loc(sb, logical_sb_block, i);
		sbi->s_group_desc[i] = sb_bread(sb, block);
		if (!sbi->s_group_desc[i]) {
			ext4_msg(sb, KERN_ERR,
			       "can't read group descriptor %d", i);
			db_count = i;
			goto failed_mount2;
		}
	}
	if (!ext4_check_descriptors(sb, &first_not_zeroed)) {
		ext4_msg(sb, KERN_ERR, "group descriptors corrupted!");
		goto failed_mount2;
	}
	if (EXT4_HAS_INCOMPAT_FEATURE(sb, EXT4_FEATURE_INCOMPAT_FLEX_BG))
		if (!ext4_fill_flex_info(sb)) {
			ext4_msg(sb, KERN_ERR,
			       "unable to initialize "
			       "flex_bg meta info!");
			goto failed_mount2;
		}

	sbi->s_gdb_count = db_count;
	get_random_bytes(&sbi->s_next_generation, sizeof(u32));
	spin_lock_init(&sbi->s_next_gen_lock);

	init_timer(&sbi->s_err_report);
	sbi->s_err_report.function = print_daily_error_info;
	sbi->s_err_report.data = (unsigned long) sb;

	err = percpu_counter_init(&sbi->s_freeclusters_counter,
			ext4_count_free_clusters(sb));
	if (!err) {
		err = percpu_counter_init(&sbi->s_freeinodes_counter,
				ext4_count_free_inodes(sb));
	}
	if (!err) {
		err = percpu_counter_init(&sbi->s_dirs_counter,
				ext4_count_dirs(sb));
	}
	if (!err) {
		err = percpu_counter_init(&sbi->s_dirtyclusters_counter, 0);
	}
	if (err) {
		ext4_msg(sb, KERN_ERR, "insufficient memory");
		ret = err;
		goto failed_mount3;
	}

	sbi->s_stripe = ext4_get_stripe_size(sbi);
	sbi->s_max_writeback_mb_bump = 128;

	/*
	 * set up enough so that it can read an inode
	 */
	if (!test_opt(sb, NOLOAD) &&
	    EXT4_HAS_COMPAT_FEATURE(sb, EXT4_FEATURE_COMPAT_HAS_JOURNAL))
		sb->s_op = &ext4_sops;
	else
		sb->s_op = &ext4_nojournal_sops;
	sb->s_export_op = &ext4_export_ops;
	sb->s_xattr = ext4_xattr_handlers;
#ifdef CONFIG_QUOTA
	sb->s_qcop = &ext4_qctl_operations;
	sb->dq_op = &ext4_quota_operations;

	if (EXT4_HAS_RO_COMPAT_FEATURE(sb, EXT4_FEATURE_RO_COMPAT_QUOTA)) {
		/* Use qctl operations for hidden quota files. */
		sb->s_qcop = &ext4_qctl_sysfile_operations;
	}
#endif
	memcpy(sb->s_uuid, es->s_uuid, sizeof(es->s_uuid));

	INIT_LIST_HEAD(&sbi->s_orphan); /* unlinked but open files */
	mutex_init(&sbi->s_orphan_lock);
	sbi->s_resize_flags = 0;

	sb->s_root = NULL;

	needs_recovery = (es->s_last_orphan != 0 ||
			  EXT4_HAS_INCOMPAT_FEATURE(sb,
				    EXT4_FEATURE_INCOMPAT_RECOVER));

	if (EXT4_HAS_INCOMPAT_FEATURE(sb, EXT4_FEATURE_INCOMPAT_MMP) &&
	    !(sb->s_flags & MS_RDONLY))
		if (ext4_multi_mount_protect(sb, le64_to_cpu(es->s_mmp_block)))
			goto failed_mount3;

	/*
	 * The first inode we look at is the journal inode.  Don't try
	 * root first: it may be modified in the journal!
	 */
	if (!test_opt(sb, NOLOAD) &&
	    EXT4_HAS_COMPAT_FEATURE(sb, EXT4_FEATURE_COMPAT_HAS_JOURNAL)) {
		if (ext4_load_journal(sb, es, journal_devnum))
			goto failed_mount3;
	} else if (test_opt(sb, NOLOAD) && !(sb->s_flags & MS_RDONLY) &&
	      EXT4_HAS_INCOMPAT_FEATURE(sb, EXT4_FEATURE_INCOMPAT_RECOVER)) {
		ext4_msg(sb, KERN_ERR, "required journal recovery "
		       "suppressed and not mounted read-only");
		goto failed_mount_wq;
	} else {
		clear_opt(sb, DATA_FLAGS);
		sbi->s_journal = NULL;
		needs_recovery = 0;
		goto no_journal;
	}

	if (EXT4_HAS_INCOMPAT_FEATURE(sb, EXT4_FEATURE_INCOMPAT_64BIT) &&
	    !jbd2_journal_set_features(EXT4_SB(sb)->s_journal, 0, 0,
				       JBD2_FEATURE_INCOMPAT_64BIT)) {
		ext4_msg(sb, KERN_ERR, "Failed to set 64-bit journal feature");
		goto failed_mount_wq;
	}

	if (!set_journal_csum_feature_set(sb)) {
		ext4_msg(sb, KERN_ERR, "Failed to set journal checksum "
			 "feature set");
		goto failed_mount_wq;
	}

	/* We have now updated the journal if required, so we can
	 * validate the data journaling mode. */
	switch (test_opt(sb, DATA_FLAGS)) {
	case 0:
		/* No mode set, assume a default based on the journal
		 * capabilities: ORDERED_DATA if the journal can
		 * cope, else JOURNAL_DATA
		 */
		if (jbd2_journal_check_available_features
		    (sbi->s_journal, 0, 0, JBD2_FEATURE_INCOMPAT_REVOKE))
			set_opt(sb, ORDERED_DATA);
		else
			set_opt(sb, JOURNAL_DATA);
		break;

	case EXT4_MOUNT_ORDERED_DATA:
	case EXT4_MOUNT_WRITEBACK_DATA:
		if (!jbd2_journal_check_available_features
		    (sbi->s_journal, 0, 0, JBD2_FEATURE_INCOMPAT_REVOKE)) {
			ext4_msg(sb, KERN_ERR, "Journal does not support "
			       "requested data journaling mode");
			goto failed_mount_wq;
		}
	default:
		break;
	}
	set_task_ioprio(sbi->s_journal->j_task, journal_ioprio);

	sbi->s_journal->j_commit_callback = ext4_journal_commit_callback;

	/*
	 * The journal may have updated the bg summary counts, so we
	 * need to update the global counters.
	 */
	percpu_counter_set(&sbi->s_freeclusters_counter,
			   ext4_count_free_clusters(sb));
	percpu_counter_set(&sbi->s_freeinodes_counter,
			   ext4_count_free_inodes(sb));
	percpu_counter_set(&sbi->s_dirs_counter,
			   ext4_count_dirs(sb));
	percpu_counter_set(&sbi->s_dirtyclusters_counter, 0);

no_journal:
	/*
	 * Get the # of file system overhead blocks from the
	 * superblock if present.
	 */
	if (es->s_overhead_clusters)
		sbi->s_overhead = le32_to_cpu(es->s_overhead_clusters);
	else {
		ret = ext4_calculate_overhead(sb);
		if (ret)
			goto failed_mount_wq;
	}

	/*
	 * The maximum number of concurrent works can be high and
	 * concurrency isn't really necessary.  Limit it to 1.
	 */
	EXT4_SB(sb)->dio_unwritten_wq =
		alloc_workqueue("ext4-dio-unwritten", WQ_MEM_RECLAIM | WQ_UNBOUND, 1);
	if (!EXT4_SB(sb)->dio_unwritten_wq) {
		printk(KERN_ERR "EXT4-fs: failed to create DIO workqueue\n");
		goto failed_mount_wq;
	}

	/*
	 * The jbd2_journal_load will have done any necessary log recovery,
	 * so we can safely mount the rest of the filesystem now.
	 */

	root = ext4_iget(sb, EXT4_ROOT_INO);
	if (IS_ERR(root)) {
		ext4_msg(sb, KERN_ERR, "get root inode failed");
		ret = PTR_ERR(root);
		root = NULL;
		goto failed_mount4;
	}
	if (!S_ISDIR(root->i_mode) || !root->i_blocks || !root->i_size) {
		ext4_msg(sb, KERN_ERR, "corrupt root inode, run e2fsck");
		iput(root);
		goto failed_mount4;
	}
	sb->s_root = d_make_root(root);
	if (!sb->s_root) {
		ext4_msg(sb, KERN_ERR, "get root dentry failed");
		ret = -ENOMEM;
		goto failed_mount4;
	}

	if (ext4_setup_super(sb, es, sb->s_flags & MS_RDONLY))
		sb->s_flags |= MS_RDONLY;

	/* determine the minimum size of new large inodes, if present */
	if (sbi->s_inode_size > EXT4_GOOD_OLD_INODE_SIZE) {
		sbi->s_want_extra_isize = sizeof(struct ext4_inode) -
						     EXT4_GOOD_OLD_INODE_SIZE;
		if (EXT4_HAS_RO_COMPAT_FEATURE(sb,
				       EXT4_FEATURE_RO_COMPAT_EXTRA_ISIZE)) {
			if (sbi->s_want_extra_isize <
			    le16_to_cpu(es->s_want_extra_isize))
				sbi->s_want_extra_isize =
					le16_to_cpu(es->s_want_extra_isize);
			if (sbi->s_want_extra_isize <
			    le16_to_cpu(es->s_min_extra_isize))
				sbi->s_want_extra_isize =
					le16_to_cpu(es->s_min_extra_isize);
		}
	}
	/* Check if enough inode space is available */
	if (EXT4_GOOD_OLD_INODE_SIZE + sbi->s_want_extra_isize >
							sbi->s_inode_size) {
		sbi->s_want_extra_isize = sizeof(struct ext4_inode) -
						       EXT4_GOOD_OLD_INODE_SIZE;
		ext4_msg(sb, KERN_INFO, "required extra inode space not"
			 "available");
	}

	err = ext4_setup_system_zone(sb);
	if (err) {
		ext4_msg(sb, KERN_ERR, "failed to initialize system "
			 "zone (%d)", err);
		goto failed_mount4a;
	}

	ext4_ext_init(sb);
	err = ext4_mb_init(sb);
	if (err) {
		ext4_msg(sb, KERN_ERR, "failed to initialize mballoc (%d)",
			 err);
		goto failed_mount5;
	}

	err = ext4_register_li_request(sb, first_not_zeroed);
	if (err)
		goto failed_mount6;

	sbi->s_kobj.kset = ext4_kset;
	init_completion(&sbi->s_kobj_unregister);
	err = kobject_init_and_add(&sbi->s_kobj, &ext4_ktype, NULL,
				   "%s", sb->s_id);
	if (err)
		goto failed_mount7;

	EXT4_SB(sb)->s_mount_state |= EXT4_ORPHAN_FS;
	ext4_orphan_cleanup(sb, es);
	EXT4_SB(sb)->s_mount_state &= ~EXT4_ORPHAN_FS;
	if (needs_recovery) {
		ext4_msg(sb, KERN_INFO, "recovery complete");
		ext4_mark_recovery_complete(sb, es);
	}
	if (EXT4_SB(sb)->s_journal) {
		if (test_opt(sb, DATA_FLAGS) == EXT4_MOUNT_JOURNAL_DATA)
			descr = " journalled data mode";
		else if (test_opt(sb, DATA_FLAGS) == EXT4_MOUNT_ORDERED_DATA)
			descr = " ordered data mode";
		else
			descr = " writeback data mode";
	} else
		descr = "out journal";

#ifdef CONFIG_QUOTA
	/* Enable quota usage during mount. */
	if (EXT4_HAS_RO_COMPAT_FEATURE(sb, EXT4_FEATURE_RO_COMPAT_QUOTA) &&
	    !(sb->s_flags & MS_RDONLY)) {
		ret = ext4_enable_quotas(sb);
		if (ret)
			goto failed_mount7;
	}
#endif  /* CONFIG_QUOTA */

	ext4_msg(sb, KERN_INFO, "mounted filesystem with%s. "
		 "Opts: %s%s%s", descr, sbi->s_es->s_mount_opts,
		 *sbi->s_es->s_mount_opts ? "; " : "", orig_data);

	if (es->s_error_count)
		mod_timer(&sbi->s_err_report, jiffies + 300*HZ); /* 5 minutes */

	kfree(orig_data);
	return 0;

cantfind_ext4:
	if (!silent)
		ext4_msg(sb, KERN_ERR, "VFS: Can't find ext4 filesystem");
	goto failed_mount;

failed_mount7:
	ext4_unregister_li_request(sb);
failed_mount6:
	ext4_mb_release(sb);
failed_mount5:
	ext4_ext_release(sb);
	ext4_release_system_zone(sb);
failed_mount4a:
	dput(sb->s_root);
	sb->s_root = NULL;
failed_mount4:
	ext4_msg(sb, KERN_ERR, "mount failed");
	destroy_workqueue(EXT4_SB(sb)->dio_unwritten_wq);
failed_mount_wq:
	if (sbi->s_journal) {
		jbd2_journal_destroy(sbi->s_journal);
		sbi->s_journal = NULL;
	}
failed_mount3:
	del_timer(&sbi->s_err_report);
	if (sbi->s_flex_groups)
		ext4_kvfree(sbi->s_flex_groups);
	percpu_counter_destroy(&sbi->s_freeclusters_counter);
	percpu_counter_destroy(&sbi->s_freeinodes_counter);
	percpu_counter_destroy(&sbi->s_dirs_counter);
	percpu_counter_destroy(&sbi->s_dirtyclusters_counter);
	if (sbi->s_mmp_tsk)
		kthread_stop(sbi->s_mmp_tsk);
failed_mount2:
	for (i = 0; i < db_count; i++)
		brelse(sbi->s_group_desc[i]);
	ext4_kvfree(sbi->s_group_desc);
failed_mount:
	if (sbi->s_chksum_driver)
		crypto_free_shash(sbi->s_chksum_driver);
	if (sbi->s_proc) {
		remove_proc_entry("options", sbi->s_proc);
		remove_proc_entry(sb->s_id, ext4_proc_root);
	}
#ifdef CONFIG_QUOTA
	for (i = 0; i < MAXQUOTAS; i++)
		kfree(sbi->s_qf_names[i]);
#endif
	ext4_blkdev_remove(sbi);
	brelse(bh);
out_fail:
	sb->s_fs_info = NULL;
	kfree(sbi->s_blockgroup_lock);
	kfree(sbi);
out_free_orig:
	kfree(orig_data);
	return ret;
}

/*
 * Setup any per-fs journal parameters now.  We'll do this both on
 * initial mount, once the journal has been initialised but before we've
 * done any recovery; and again on any subsequent remount.
 */
static void ext4_init_journal_params(struct super_block *sb, journal_t *journal)
{
	struct ext4_sb_info *sbi = EXT4_SB(sb);

	journal->j_commit_interval = sbi->s_commit_interval;
	journal->j_min_batch_time = sbi->s_min_batch_time;
	journal->j_max_batch_time = sbi->s_max_batch_time;

	write_lock(&journal->j_state_lock);
	if (test_opt(sb, BARRIER))
		journal->j_flags |= JBD2_BARRIER;
	else
		journal->j_flags &= ~JBD2_BARRIER;
	if (test_opt(sb, DATA_ERR_ABORT))
		journal->j_flags |= JBD2_ABORT_ON_SYNCDATA_ERR;
	else
		journal->j_flags &= ~JBD2_ABORT_ON_SYNCDATA_ERR;
	write_unlock(&journal->j_state_lock);
}

static journal_t *ext4_get_journal(struct super_block *sb,
				   unsigned int journal_inum)
{
	struct inode *journal_inode;
	journal_t *journal;

	BUG_ON(!EXT4_HAS_COMPAT_FEATURE(sb, EXT4_FEATURE_COMPAT_HAS_JOURNAL));

	/* First, test for the existence of a valid inode on disk.  Bad
	 * things happen if we iget() an unused inode, as the subsequent
	 * iput() will try to delete it. */

	journal_inode = ext4_iget(sb, journal_inum);
	if (IS_ERR(journal_inode)) {
		ext4_msg(sb, KERN_ERR, "no journal found");
		return NULL;
	}
	if (!journal_inode->i_nlink) {
		make_bad_inode(journal_inode);
		iput(journal_inode);
		ext4_msg(sb, KERN_ERR, "journal inode is deleted");
		return NULL;
	}

	jbd_debug(2, "Journal inode found at %p: %lld bytes\n",
		  journal_inode, journal_inode->i_size);
	if (!S_ISREG(journal_inode->i_mode)) {
		ext4_msg(sb, KERN_ERR, "invalid journal inode");
		iput(journal_inode);
		return NULL;
	}

	journal = jbd2_journal_init_inode(journal_inode);
	if (!journal) {
		ext4_msg(sb, KERN_ERR, "Could not load journal inode");
		iput(journal_inode);
		return NULL;
	}
	journal->j_private = sb;
	ext4_init_journal_params(sb, journal);
	return journal;
}

static journal_t *ext4_get_dev_journal(struct super_block *sb,
				       dev_t j_dev)
{
	struct buffer_head *bh;
	journal_t *journal;
	ext4_fsblk_t start;
	ext4_fsblk_t len;
	int hblock, blocksize;
	ext4_fsblk_t sb_block;
	unsigned long offset;
	struct ext4_super_block *es;
	struct block_device *bdev;

	BUG_ON(!EXT4_HAS_COMPAT_FEATURE(sb, EXT4_FEATURE_COMPAT_HAS_JOURNAL));

	bdev = ext4_blkdev_get(j_dev, sb);
	if (bdev == NULL)
		return NULL;

	blocksize = sb->s_blocksize;
	hblock = bdev_logical_block_size(bdev);
	if (blocksize < hblock) {
		ext4_msg(sb, KERN_ERR,
			"blocksize too small for journal device");
		goto out_bdev;
	}

	sb_block = EXT4_MIN_BLOCK_SIZE / blocksize;
	offset = EXT4_MIN_BLOCK_SIZE % blocksize;
	set_blocksize(bdev, blocksize);
	if (!(bh = __bread(bdev, sb_block, blocksize))) {
		ext4_msg(sb, KERN_ERR, "couldn't read superblock of "
		       "external journal");
		goto out_bdev;
	}

	es = (struct ext4_super_block *) (bh->b_data + offset);
	if ((le16_to_cpu(es->s_magic) != EXT4_SUPER_MAGIC) ||
	    !(le32_to_cpu(es->s_feature_incompat) &
	      EXT4_FEATURE_INCOMPAT_JOURNAL_DEV)) {
		ext4_msg(sb, KERN_ERR, "external journal has "
					"bad superblock");
		brelse(bh);
		goto out_bdev;
	}

	if (memcmp(EXT4_SB(sb)->s_es->s_journal_uuid, es->s_uuid, 16)) {
		ext4_msg(sb, KERN_ERR, "journal UUID does not match");
		brelse(bh);
		goto out_bdev;
	}

	len = ext4_blocks_count(es);
	start = sb_block + 1;
	brelse(bh);	/* we're done with the superblock */

	journal = jbd2_journal_init_dev(bdev, sb->s_bdev,
					start, len, blocksize);
	if (!journal) {
		ext4_msg(sb, KERN_ERR, "failed to create device journal");
		goto out_bdev;
	}
	journal->j_private = sb;
	ll_rw_block(READ, 1, &journal->j_sb_buffer);
	wait_on_buffer(journal->j_sb_buffer);
	if (!buffer_uptodate(journal->j_sb_buffer)) {
		ext4_msg(sb, KERN_ERR, "I/O error on journal device");
		goto out_journal;
	}
	if (be32_to_cpu(journal->j_superblock->s_nr_users) != 1) {
		ext4_msg(sb, KERN_ERR, "External journal has more than one "
					"user (unsupported) - %d",
			be32_to_cpu(journal->j_superblock->s_nr_users));
		goto out_journal;
	}
	EXT4_SB(sb)->journal_bdev = bdev;
	ext4_init_journal_params(sb, journal);
	return journal;

out_journal:
	jbd2_journal_destroy(journal);
out_bdev:
	ext4_blkdev_put(bdev);
	return NULL;
}

static int ext4_load_journal(struct super_block *sb,
			     struct ext4_super_block *es,
			     unsigned long journal_devnum)
{
	journal_t *journal;
	unsigned int journal_inum = le32_to_cpu(es->s_journal_inum);
	dev_t journal_dev;
	int err = 0;
	int really_read_only;

	BUG_ON(!EXT4_HAS_COMPAT_FEATURE(sb, EXT4_FEATURE_COMPAT_HAS_JOURNAL));

	if (journal_devnum &&
	    journal_devnum != le32_to_cpu(es->s_journal_dev)) {
		ext4_msg(sb, KERN_INFO, "external journal device major/minor "
			"numbers have changed");
		journal_dev = new_decode_dev(journal_devnum);
	} else
		journal_dev = new_decode_dev(le32_to_cpu(es->s_journal_dev));

	really_read_only = bdev_read_only(sb->s_bdev);

	/*
	 * Are we loading a blank journal or performing recovery after a
	 * crash?  For recovery, we need to check in advance whether we
	 * can get read-write access to the device.
	 */
	if (EXT4_HAS_INCOMPAT_FEATURE(sb, EXT4_FEATURE_INCOMPAT_RECOVER)) {
		if (sb->s_flags & MS_RDONLY) {
			ext4_msg(sb, KERN_INFO, "INFO: recovery "
					"required on readonly filesystem");
			if (really_read_only) {
				ext4_msg(sb, KERN_ERR, "write access "
					"unavailable, cannot proceed");
				return -EROFS;
			}
			ext4_msg(sb, KERN_INFO, "write access will "
			       "be enabled during recovery");
		}
	}

	if (journal_inum && journal_dev) {
		ext4_msg(sb, KERN_ERR, "filesystem has both journal "
		       "and inode journals!");
		return -EINVAL;
	}

	if (journal_inum) {
		if (!(journal = ext4_get_journal(sb, journal_inum)))
			return -EINVAL;
	} else {
		if (!(journal = ext4_get_dev_journal(sb, journal_dev)))
			return -EINVAL;
	}

	if (!(journal->j_flags & JBD2_BARRIER))
		ext4_msg(sb, KERN_INFO, "barriers disabled");

	if (!EXT4_HAS_INCOMPAT_FEATURE(sb, EXT4_FEATURE_INCOMPAT_RECOVER))
		err = jbd2_journal_wipe(journal, !really_read_only);
	if (!err) {
		char *save = kmalloc(EXT4_S_ERR_LEN, GFP_KERNEL);
		if (save)
			memcpy(save, ((char *) es) +
			       EXT4_S_ERR_START, EXT4_S_ERR_LEN);
		err = jbd2_journal_load(journal);
		if (save)
			memcpy(((char *) es) + EXT4_S_ERR_START,
			       save, EXT4_S_ERR_LEN);
		kfree(save);
	}

	if (err) {
		ext4_msg(sb, KERN_ERR, "error loading journal");
		jbd2_journal_destroy(journal);
		return err;
	}

	EXT4_SB(sb)->s_journal = journal;
	ext4_clear_journal_err(sb, es);

	if (!really_read_only && journal_devnum &&
	    journal_devnum != le32_to_cpu(es->s_journal_dev)) {
		es->s_journal_dev = cpu_to_le32(journal_devnum);

		/* Make sure we flush the recovery flag to disk. */
		ext4_commit_super(sb, 1);
	}

	return 0;
}

static int ext4_commit_super(struct super_block *sb, int sync)
{
	struct ext4_super_block *es = EXT4_SB(sb)->s_es;
	struct buffer_head *sbh = EXT4_SB(sb)->s_sbh;
	int error = 0;

	if (!sbh || block_device_ejected(sb))
		return error;
	if (buffer_write_io_error(sbh)) {
		/*
		 * Oh, dear.  A previous attempt to write the
		 * superblock failed.  This could happen because the
		 * USB device was yanked out.  Or it could happen to
		 * be a transient write error and maybe the block will
		 * be remapped.  Nothing we can do but to retry the
		 * write and hope for the best.
		 */
		ext4_msg(sb, KERN_ERR, "previous I/O error to "
		       "superblock detected");
		clear_buffer_write_io_error(sbh);
		set_buffer_uptodate(sbh);
	}
	/*
	 * If the file system is mounted read-only, don't update the
	 * superblock write time.  This avoids updating the superblock
	 * write time when we are mounting the root file system
	 * read/only but we need to replay the journal; at that point,
	 * for people who are east of GMT and who make their clock
	 * tick in localtime for Windows bug-for-bug compatibility,
	 * the clock is set in the future, and this will cause e2fsck
	 * to complain and force a full file system check.
	 */
	if (!(sb->s_flags & MS_RDONLY))
		es->s_wtime = cpu_to_le32(get_seconds());
	if (sb->s_bdev->bd_part)
		es->s_kbytes_written =
			cpu_to_le64(EXT4_SB(sb)->s_kbytes_written +
			    ((part_stat_read(sb->s_bdev->bd_part, sectors[1]) -
			      EXT4_SB(sb)->s_sectors_written_start) >> 1));
	else
		es->s_kbytes_written =
			cpu_to_le64(EXT4_SB(sb)->s_kbytes_written);
	ext4_free_blocks_count_set(es,
			EXT4_C2B(EXT4_SB(sb), percpu_counter_sum_positive(
				&EXT4_SB(sb)->s_freeclusters_counter)));
	es->s_free_inodes_count =
		cpu_to_le32(percpu_counter_sum_positive(
				&EXT4_SB(sb)->s_freeinodes_counter));
	BUFFER_TRACE(sbh, "marking dirty");
	ext4_superblock_csum_set(sb, es);
	mark_buffer_dirty(sbh);
	if (sync) {
		error = sync_dirty_buffer(sbh);
		if (error)
			return error;

		error = buffer_write_io_error(sbh);
		if (error) {
			ext4_msg(sb, KERN_ERR, "I/O error while writing "
			       "superblock");
			clear_buffer_write_io_error(sbh);
			set_buffer_uptodate(sbh);
		}
	}
	return error;
}

/*
 * Have we just finished recovery?  If so, and if we are mounting (or
 * remounting) the filesystem readonly, then we will end up with a
 * consistent fs on disk.  Record that fact.
 */
static void ext4_mark_recovery_complete(struct super_block *sb,
					struct ext4_super_block *es)
{
	journal_t *journal = EXT4_SB(sb)->s_journal;

	if (!EXT4_HAS_COMPAT_FEATURE(sb, EXT4_FEATURE_COMPAT_HAS_JOURNAL)) {
		BUG_ON(journal != NULL);
		return;
	}
	jbd2_journal_lock_updates(journal);
	if (jbd2_journal_flush(journal) < 0)
		goto out;

	if (EXT4_HAS_INCOMPAT_FEATURE(sb, EXT4_FEATURE_INCOMPAT_RECOVER) &&
	    sb->s_flags & MS_RDONLY) {
		EXT4_CLEAR_INCOMPAT_FEATURE(sb, EXT4_FEATURE_INCOMPAT_RECOVER);
		ext4_commit_super(sb, 1);
	}

out:
	jbd2_journal_unlock_updates(journal);
}

/*
 * If we are mounting (or read-write remounting) a filesystem whose journal
 * has recorded an error from a previous lifetime, move that error to the
 * main filesystem now.
 */
static void ext4_clear_journal_err(struct super_block *sb,
				   struct ext4_super_block *es)
{
	journal_t *journal;
	int j_errno;
	const char *errstr;

	BUG_ON(!EXT4_HAS_COMPAT_FEATURE(sb, EXT4_FEATURE_COMPAT_HAS_JOURNAL));

	journal = EXT4_SB(sb)->s_journal;

	/*
	 * Now check for any error status which may have been recorded in the
	 * journal by a prior ext4_error() or ext4_abort()
	 */

	j_errno = jbd2_journal_errno(journal);
	if (j_errno) {
		char nbuf[16];

		errstr = ext4_decode_error(sb, j_errno, nbuf);
		ext4_warning(sb, "Filesystem error recorded "
			     "from previous mount: %s", errstr);
		ext4_warning(sb, "Marking fs in need of filesystem check.");

		EXT4_SB(sb)->s_mount_state |= EXT4_ERROR_FS;
		es->s_state |= cpu_to_le16(EXT4_ERROR_FS);
		ext4_commit_super(sb, 1);

		jbd2_journal_clear_err(journal);
	}
}

/*
 * Force the running and committing transactions to commit,
 * and wait on the commit.
 */
int ext4_force_commit(struct super_block *sb)
{
	journal_t *journal;
	int ret = 0;

	if (sb->s_flags & MS_RDONLY)
		return 0;

	journal = EXT4_SB(sb)->s_journal;
	if (journal)
		ret = ext4_journal_force_commit(journal);

	return ret;
}

static int ext4_sync_fs(struct super_block *sb, int wait)
{
	int ret = 0;
	tid_t target;
	struct ext4_sb_info *sbi = EXT4_SB(sb);

	trace_ext4_sync_fs(sb, wait);
	flush_workqueue(sbi->dio_unwritten_wq);
	/*
	 * Writeback quota in non-journalled quota case - journalled quota has
	 * no dirty dquots
	 */
	dquot_writeback_dquots(sb, -1);
	if (jbd2_journal_start_commit(sbi->s_journal, &target)) {
		if (wait)
			jbd2_log_wait_commit(sbi->s_journal, target);
	}
	return ret;
}

/*
 * LVM calls this function before a (read-only) snapshot is created.  This
 * gives us a chance to flush the journal completely and mark the fs clean.
 *
 * Note that only this function cannot bring a filesystem to be in a clean
 * state independently. It relies on upper layer to stop all data & metadata
 * modifications.
 */
static int ext4_freeze(struct super_block *sb)
{
	int error = 0;
	journal_t *journal;

	if (sb->s_flags & MS_RDONLY)
		return 0;

	journal = EXT4_SB(sb)->s_journal;

	/* Now we set up the journal barrier. */
	jbd2_journal_lock_updates(journal);

	/*
	 * Don't clear the needs_recovery flag if we failed to flush
	 * the journal.
	 */
	error = jbd2_journal_flush(journal);
	if (error < 0)
		goto out;

	/* Journal blocked and flushed, clear needs_recovery flag. */
	EXT4_CLEAR_INCOMPAT_FEATURE(sb, EXT4_FEATURE_INCOMPAT_RECOVER);
	error = ext4_commit_super(sb, 1);
out:
	/* we rely on upper layer to stop further updates */
	jbd2_journal_unlock_updates(EXT4_SB(sb)->s_journal);
	return error;
}

/*
 * Called by LVM after the snapshot is done.  We need to reset the RECOVER
 * flag here, even though the filesystem is not technically dirty yet.
 */
static int ext4_unfreeze(struct super_block *sb)
{
	if (sb->s_flags & MS_RDONLY)
		return 0;

	lock_super(sb);
	/* Reset the needs_recovery flag before the fs is unlocked. */
	EXT4_SET_INCOMPAT_FEATURE(sb, EXT4_FEATURE_INCOMPAT_RECOVER);
	ext4_commit_super(sb, 1);
	unlock_super(sb);
	return 0;
}

/*
 * Structure to save mount options for ext4_remount's benefit
 */
struct ext4_mount_options {
	unsigned long s_mount_opt;
	unsigned long s_mount_opt2;
	kuid_t s_resuid;
	kgid_t s_resgid;
	unsigned long s_commit_interval;
	u32 s_min_batch_time, s_max_batch_time;
#ifdef CONFIG_QUOTA
	int s_jquota_fmt;
	char *s_qf_names[MAXQUOTAS];
#endif
};

static int ext4_remount(struct super_block *sb, int *flags, char *data)
{
	struct ext4_super_block *es;
	struct ext4_sb_info *sbi = EXT4_SB(sb);
	unsigned long old_sb_flags;
	struct ext4_mount_options old_opts;
	int enable_quota = 0;
	ext4_group_t g;
	unsigned int journal_ioprio = DEFAULT_JOURNAL_IOPRIO;
	int err = 0;
#ifdef CONFIG_QUOTA
	int i;
#endif
	char *orig_data = kstrdup(data, GFP_KERNEL);

	/* Store the original options */
	lock_super(sb);
	old_sb_flags = sb->s_flags;
	old_opts.s_mount_opt = sbi->s_mount_opt;
	old_opts.s_mount_opt2 = sbi->s_mount_opt2;
	old_opts.s_resuid = sbi->s_resuid;
	old_opts.s_resgid = sbi->s_resgid;
	old_opts.s_commit_interval = sbi->s_commit_interval;
	old_opts.s_min_batch_time = sbi->s_min_batch_time;
	old_opts.s_max_batch_time = sbi->s_max_batch_time;
#ifdef CONFIG_QUOTA
	old_opts.s_jquota_fmt = sbi->s_jquota_fmt;
	for (i = 0; i < MAXQUOTAS; i++)
		old_opts.s_qf_names[i] = sbi->s_qf_names[i];
#endif
	if (sbi->s_journal && sbi->s_journal->j_task->io_context)
		journal_ioprio = sbi->s_journal->j_task->io_context->ioprio;

	/*
	 * Allow the "check" option to be passed as a remount option.
	 */
	if (!parse_options(data, sb, NULL, &journal_ioprio, 1)) {
		err = -EINVAL;
		goto restore_opts;
	}

	if (sbi->s_mount_flags & EXT4_MF_FS_ABORTED)
		ext4_abort(sb, "Abort forced by user");

	sb->s_flags = (sb->s_flags & ~MS_POSIXACL) |
		(test_opt(sb, POSIX_ACL) ? MS_POSIXACL : 0);

	es = sbi->s_es;

	if (sbi->s_journal) {
		ext4_init_journal_params(sb, sbi->s_journal);
		set_task_ioprio(sbi->s_journal->j_task, journal_ioprio);
	}

	if ((*flags & MS_RDONLY) != (sb->s_flags & MS_RDONLY)) {
		if (sbi->s_mount_flags & EXT4_MF_FS_ABORTED) {
			err = -EROFS;
			goto restore_opts;
		}

		if (*flags & MS_RDONLY) {
			err = dquot_suspend(sb, -1);
			if (err < 0)
				goto restore_opts;

			/*
			 * First of all, the unconditional stuff we have to do
			 * to disable replay of the journal when we next remount
			 */
			sb->s_flags |= MS_RDONLY;

			/*
			 * OK, test if we are remounting a valid rw partition
			 * readonly, and if so set the rdonly flag and then
			 * mark the partition as valid again.
			 */
			if (!(es->s_state & cpu_to_le16(EXT4_VALID_FS)) &&
			    (sbi->s_mount_state & EXT4_VALID_FS))
				es->s_state = cpu_to_le16(sbi->s_mount_state);

			if (sbi->s_journal)
				ext4_mark_recovery_complete(sb, es);
		} else {
			/* Make sure we can mount this feature set readwrite */
			if (!ext4_feature_set_ok(sb, 0)) {
				err = -EROFS;
				goto restore_opts;
			}
			/*
			 * Make sure the group descriptor checksums
			 * are sane.  If they aren't, refuse to remount r/w.
			 */
			for (g = 0; g < sbi->s_groups_count; g++) {
				struct ext4_group_desc *gdp =
					ext4_get_group_desc(sb, g, NULL);

				if (!ext4_group_desc_csum_verify(sb, g, gdp)) {
					ext4_msg(sb, KERN_ERR,
	       "ext4_remount: Checksum for group %u failed (%u!=%u)",
		g, le16_to_cpu(ext4_group_desc_csum(sbi, g, gdp)),
					       le16_to_cpu(gdp->bg_checksum));
					err = -EINVAL;
					goto restore_opts;
				}
			}

			/*
			 * If we have an unprocessed orphan list hanging
			 * around from a previously readonly bdev mount,
			 * require a full umount/remount for now.
			 */
			if (es->s_last_orphan) {
				ext4_msg(sb, KERN_WARNING, "Couldn't "
				       "remount RDWR because of unprocessed "
				       "orphan inode list.  Please "
				       "umount/remount instead");
				err = -EINVAL;
				goto restore_opts;
			}

			/*
			 * Mounting a RDONLY partition read-write, so reread
			 * and store the current valid flag.  (It may have
			 * been changed by e2fsck since we originally mounted
			 * the partition.)
			 */
			if (sbi->s_journal)
				ext4_clear_journal_err(sb, es);
			sbi->s_mount_state = le16_to_cpu(es->s_state);
			if (!ext4_setup_super(sb, es, 0))
				sb->s_flags &= ~MS_RDONLY;
			if (EXT4_HAS_INCOMPAT_FEATURE(sb,
						     EXT4_FEATURE_INCOMPAT_MMP))
				if (ext4_multi_mount_protect(sb,
						le64_to_cpu(es->s_mmp_block))) {
					err = -EROFS;
					goto restore_opts;
				}
			enable_quota = 1;
		}
	}

	/*
	 * Reinitialize lazy itable initialization thread based on
	 * current settings
	 */
	if ((sb->s_flags & MS_RDONLY) || !test_opt(sb, INIT_INODE_TABLE))
		ext4_unregister_li_request(sb);
	else {
		ext4_group_t first_not_zeroed;
		first_not_zeroed = ext4_has_uninit_itable(sb);
		ext4_register_li_request(sb, first_not_zeroed);
	}

	ext4_setup_system_zone(sb);
	if (sbi->s_journal == NULL)
		ext4_commit_super(sb, 1);

	unlock_super(sb);
#ifdef CONFIG_QUOTA
	/* Release old quota file names */
	for (i = 0; i < MAXQUOTAS; i++)
		if (old_opts.s_qf_names[i] &&
		    old_opts.s_qf_names[i] != sbi->s_qf_names[i])
			kfree(old_opts.s_qf_names[i]);
	if (enable_quota) {
		if (sb_any_quota_suspended(sb))
			dquot_resume(sb, -1);
		else if (EXT4_HAS_RO_COMPAT_FEATURE(sb,
					EXT4_FEATURE_RO_COMPAT_QUOTA)) {
			err = ext4_enable_quotas(sb);
			if (err) {
				lock_super(sb);
				goto restore_opts;
			}
		}
	}
#endif

	ext4_msg(sb, KERN_INFO, "re-mounted. Opts: %s", orig_data);
	kfree(orig_data);
	return 0;

restore_opts:
	sb->s_flags = old_sb_flags;
	sbi->s_mount_opt = old_opts.s_mount_opt;
	sbi->s_mount_opt2 = old_opts.s_mount_opt2;
	sbi->s_resuid = old_opts.s_resuid;
	sbi->s_resgid = old_opts.s_resgid;
	sbi->s_commit_interval = old_opts.s_commit_interval;
	sbi->s_min_batch_time = old_opts.s_min_batch_time;
	sbi->s_max_batch_time = old_opts.s_max_batch_time;
#ifdef CONFIG_QUOTA
	sbi->s_jquota_fmt = old_opts.s_jquota_fmt;
	for (i = 0; i < MAXQUOTAS; i++) {
		if (sbi->s_qf_names[i] &&
		    old_opts.s_qf_names[i] != sbi->s_qf_names[i])
			kfree(sbi->s_qf_names[i]);
		sbi->s_qf_names[i] = old_opts.s_qf_names[i];
	}
#endif
	unlock_super(sb);
	kfree(orig_data);
	return err;
}

static int ext4_statfs(struct dentry *dentry, struct kstatfs *buf)
{
	struct super_block *sb = dentry->d_sb;
	struct ext4_sb_info *sbi = EXT4_SB(sb);
	struct ext4_super_block *es = sbi->s_es;
	ext4_fsblk_t overhead = 0;
	u64 fsid;
	s64 bfree;

	if (!test_opt(sb, MINIX_DF))
		overhead = sbi->s_overhead;

	buf->f_type = EXT4_SUPER_MAGIC;
	buf->f_bsize = sb->s_blocksize;
	buf->f_blocks = ext4_blocks_count(es) - EXT4_C2B(sbi, sbi->s_overhead);
	bfree = percpu_counter_sum_positive(&sbi->s_freeclusters_counter) -
		percpu_counter_sum_positive(&sbi->s_dirtyclusters_counter);
	/* prevent underflow in case that few free space is available */
	buf->f_bfree = EXT4_C2B(sbi, max_t(s64, bfree, 0));
	buf->f_bavail = buf->f_bfree - ext4_r_blocks_count(es);
	if (buf->f_bfree < ext4_r_blocks_count(es))
		buf->f_bavail = 0;
	buf->f_files = le32_to_cpu(es->s_inodes_count);
	buf->f_ffree = percpu_counter_sum_positive(&sbi->s_freeinodes_counter);
	buf->f_namelen = EXT4_NAME_LEN;
	fsid = le64_to_cpup((void *)es->s_uuid) ^
	       le64_to_cpup((void *)es->s_uuid + sizeof(u64));
	buf->f_fsid.val[0] = fsid & 0xFFFFFFFFUL;
	buf->f_fsid.val[1] = (fsid >> 32) & 0xFFFFFFFFUL;

	return 0;
}

/* Helper function for writing quotas on sync - we need to start transaction
 * before quota file is locked for write. Otherwise the are possible deadlocks:
 * Process 1                         Process 2
 * ext4_create()                     quota_sync()
 *   jbd2_journal_start()                  write_dquot()
 *   dquot_initialize()                         down(dqio_mutex)
 *     down(dqio_mutex)                    jbd2_journal_start()
 *
 */

#ifdef CONFIG_QUOTA

static inline struct inode *dquot_to_inode(struct dquot *dquot)
{
	return sb_dqopt(dquot->dq_sb)->files[dquot->dq_type];
}

static int ext4_write_dquot(struct dquot *dquot)
{
	int ret, err;
	handle_t *handle;
	struct inode *inode;

	inode = dquot_to_inode(dquot);
	handle = ext4_journal_start(inode,
				    EXT4_QUOTA_TRANS_BLOCKS(dquot->dq_sb));
	if (IS_ERR(handle))
		return PTR_ERR(handle);
	ret = dquot_commit(dquot);
	err = ext4_journal_stop(handle);
	if (!ret)
		ret = err;
	return ret;
}

static int ext4_acquire_dquot(struct dquot *dquot)
{
	int ret, err;
	handle_t *handle;

	handle = ext4_journal_start(dquot_to_inode(dquot),
				    EXT4_QUOTA_INIT_BLOCKS(dquot->dq_sb));
	if (IS_ERR(handle))
		return PTR_ERR(handle);
	ret = dquot_acquire(dquot);
	err = ext4_journal_stop(handle);
	if (!ret)
		ret = err;
	return ret;
}

static int ext4_release_dquot(struct dquot *dquot)
{
	int ret, err;
	handle_t *handle;

	handle = ext4_journal_start(dquot_to_inode(dquot),
				    EXT4_QUOTA_DEL_BLOCKS(dquot->dq_sb));
	if (IS_ERR(handle)) {
		/* Release dquot anyway to avoid endless cycle in dqput() */
		dquot_release(dquot);
		return PTR_ERR(handle);
	}
	ret = dquot_release(dquot);
	err = ext4_journal_stop(handle);
	if (!ret)
		ret = err;
	return ret;
}

static int ext4_mark_dquot_dirty(struct dquot *dquot)
{
	/* Are we journaling quotas? */
	if (EXT4_SB(dquot->dq_sb)->s_qf_names[USRQUOTA] ||
	    EXT4_SB(dquot->dq_sb)->s_qf_names[GRPQUOTA]) {
		dquot_mark_dquot_dirty(dquot);
		return ext4_write_dquot(dquot);
	} else {
		return dquot_mark_dquot_dirty(dquot);
	}
}

static int ext4_write_info(struct super_block *sb, int type)
{
	int ret, err;
	handle_t *handle;

	/* Data block + inode block */
	handle = ext4_journal_start(sb->s_root->d_inode, 2);
	if (IS_ERR(handle))
		return PTR_ERR(handle);
	ret = dquot_commit_info(sb, type);
	err = ext4_journal_stop(handle);
	if (!ret)
		ret = err;
	return ret;
}

/*
 * Turn on quotas during mount time - we need to find
 * the quota file and such...
 */
static int ext4_quota_on_mount(struct super_block *sb, int type)
{
	return dquot_quota_on_mount(sb, EXT4_SB(sb)->s_qf_names[type],
					EXT4_SB(sb)->s_jquota_fmt, type);
}

/*
 * Standard function to be called on quota_on
 */
static int ext4_quota_on(struct super_block *sb, int type, int format_id,
			 struct path *path)
{
	int err;

	if (!test_opt(sb, QUOTA))
		return -EINVAL;

	/* Quotafile not on the same filesystem? */
	if (path->dentry->d_sb != sb)
		return -EXDEV;
	/* Journaling quota? */
	if (EXT4_SB(sb)->s_qf_names[type]) {
		/* Quotafile not in fs root? */
		if (path->dentry->d_parent != sb->s_root)
			ext4_msg(sb, KERN_WARNING,
				"Quota file not on filesystem root. "
				"Journaled quota will not work");
	}

	/*
	 * When we journal data on quota file, we have to flush journal to see
	 * all updates to the file when we bypass pagecache...
	 */
	if (EXT4_SB(sb)->s_journal &&
	    ext4_should_journal_data(path->dentry->d_inode)) {
		/*
		 * We don't need to lock updates but journal_flush() could
		 * otherwise be livelocked...
		 */
		jbd2_journal_lock_updates(EXT4_SB(sb)->s_journal);
		err = jbd2_journal_flush(EXT4_SB(sb)->s_journal);
		jbd2_journal_unlock_updates(EXT4_SB(sb)->s_journal);
		if (err)
			return err;
	}

	return dquot_quota_on(sb, type, format_id, path);
}

static int ext4_quota_enable(struct super_block *sb, int type, int format_id,
			     unsigned int flags)
{
	int err;
	struct inode *qf_inode;
	unsigned long qf_inums[MAXQUOTAS] = {
		le32_to_cpu(EXT4_SB(sb)->s_es->s_usr_quota_inum),
		le32_to_cpu(EXT4_SB(sb)->s_es->s_grp_quota_inum)
	};

	BUG_ON(!EXT4_HAS_RO_COMPAT_FEATURE(sb, EXT4_FEATURE_RO_COMPAT_QUOTA));

	if (!qf_inums[type])
		return -EPERM;

	qf_inode = ext4_iget(sb, qf_inums[type]);
	if (IS_ERR(qf_inode)) {
		ext4_error(sb, "Bad quota inode # %lu", qf_inums[type]);
		return PTR_ERR(qf_inode);
	}

	err = dquot_enable(qf_inode, type, format_id, flags);
	iput(qf_inode);

	return err;
}

/* Enable usage tracking for all quota types. */
static int ext4_enable_quotas(struct super_block *sb)
{
	int type, err = 0;
	unsigned long qf_inums[MAXQUOTAS] = {
		le32_to_cpu(EXT4_SB(sb)->s_es->s_usr_quota_inum),
		le32_to_cpu(EXT4_SB(sb)->s_es->s_grp_quota_inum)
	};

	sb_dqopt(sb)->flags |= DQUOT_QUOTA_SYS_FILE;
	for (type = 0; type < MAXQUOTAS; type++) {
		if (qf_inums[type]) {
			err = ext4_quota_enable(sb, type, QFMT_VFS_V1,
						DQUOT_USAGE_ENABLED);
			if (err) {
				ext4_warning(sb,
					"Failed to enable quota (type=%d) "
					"tracking. Please run e2fsck to fix.",
					type);
				return err;
			}
		}
	}
	return 0;
}

/*
 * quota_on function that is used when QUOTA feature is set.
 */
static int ext4_quota_on_sysfile(struct super_block *sb, int type,
				 int format_id)
{
	if (!EXT4_HAS_RO_COMPAT_FEATURE(sb, EXT4_FEATURE_RO_COMPAT_QUOTA))
		return -EINVAL;

	/*
	 * USAGE was enabled at mount time. Only need to enable LIMITS now.
	 */
	return ext4_quota_enable(sb, type, format_id, DQUOT_LIMITS_ENABLED);
}

static int ext4_quota_off(struct super_block *sb, int type)
{
	struct inode *inode = sb_dqopt(sb)->files[type];
	handle_t *handle;

	/* Force all delayed allocation blocks to be allocated.
	 * Caller already holds s_umount sem */
	if (test_opt(sb, DELALLOC))
		sync_filesystem(sb);

	if (!inode)
		goto out;

	/* Update modification times of quota files when userspace can
	 * start looking at them */
	handle = ext4_journal_start(inode, 1);
	if (IS_ERR(handle))
		goto out;
	inode->i_mtime = inode->i_ctime = CURRENT_TIME;
	ext4_mark_inode_dirty(handle, inode);
	ext4_journal_stop(handle);

out:
	return dquot_quota_off(sb, type);
}

/*
 * quota_off function that is used when QUOTA feature is set.
 */
static int ext4_quota_off_sysfile(struct super_block *sb, int type)
{
	if (!EXT4_HAS_RO_COMPAT_FEATURE(sb, EXT4_FEATURE_RO_COMPAT_QUOTA))
		return -EINVAL;

	/* Disable only the limits. */
	return dquot_disable(sb, type, DQUOT_LIMITS_ENABLED);
}

/* Read data from quotafile - avoid pagecache and such because we cannot afford
 * acquiring the locks... As quota files are never truncated and quota code
 * itself serializes the operations (and no one else should touch the files)
 * we don't have to be afraid of races */
static ssize_t ext4_quota_read(struct super_block *sb, int type, char *data,
			       size_t len, loff_t off)
{
	struct inode *inode = sb_dqopt(sb)->files[type];
	ext4_lblk_t blk = off >> EXT4_BLOCK_SIZE_BITS(sb);
	int err = 0;
	int offset = off & (sb->s_blocksize - 1);
	int tocopy;
	size_t toread;
	struct buffer_head *bh;
	loff_t i_size = i_size_read(inode);

	if (off > i_size)
		return 0;
	if (off+len > i_size)
		len = i_size-off;
	toread = len;
	while (toread > 0) {
		tocopy = sb->s_blocksize - offset < toread ?
				sb->s_blocksize - offset : toread;
		bh = ext4_bread(NULL, inode, blk, 0, &err);
		if (err)
			return err;
		if (!bh)	/* A hole? */
			memset(data, 0, tocopy);
		else
			memcpy(data, bh->b_data+offset, tocopy);
		brelse(bh);
		offset = 0;
		toread -= tocopy;
		data += tocopy;
		blk++;
	}
	return len;
}

/* Write to quotafile (we know the transaction is already started and has
 * enough credits) */
static ssize_t ext4_quota_write(struct super_block *sb, int type,
				const char *data, size_t len, loff_t off)
{
	struct inode *inode = sb_dqopt(sb)->files[type];
	ext4_lblk_t blk = off >> EXT4_BLOCK_SIZE_BITS(sb);
	int err = 0;
	int offset = off & (sb->s_blocksize - 1);
	struct buffer_head *bh;
	handle_t *handle = journal_current_handle();

	if (EXT4_SB(sb)->s_journal && !handle) {
		ext4_msg(sb, KERN_WARNING, "Quota write (off=%llu, len=%llu)"
			" cancelled because transaction is not started",
			(unsigned long long)off, (unsigned long long)len);
		return -EIO;
	}
	/*
	 * Since we account only one data block in transaction credits,
	 * then it is impossible to cross a block boundary.
	 */
	if (sb->s_blocksize - offset < len) {
		ext4_msg(sb, KERN_WARNING, "Quota write (off=%llu, len=%llu)"
			" cancelled because not block aligned",
			(unsigned long long)off, (unsigned long long)len);
		return -EIO;
	}

	bh = ext4_bread(handle, inode, blk, 1, &err);
	if (!bh)
		goto out;
	err = ext4_journal_get_write_access(handle, bh);
	if (err) {
		brelse(bh);
		goto out;
	}
	lock_buffer(bh);
	memcpy(bh->b_data+offset, data, len);
	flush_dcache_page(bh->b_page);
	unlock_buffer(bh);
	err = ext4_handle_dirty_metadata(handle, NULL, bh);
	brelse(bh);
out:
	if (err)
		return err;
	if (inode->i_size < off + len) {
		i_size_write(inode, off + len);
		EXT4_I(inode)->i_disksize = inode->i_size;
		ext4_mark_inode_dirty(handle, inode);
	}
	return len;
}

#endif

static struct dentry *ext4_mount(struct file_system_type *fs_type, int flags,
		       const char *dev_name, void *data)
{
	return mount_bdev(fs_type, flags, dev_name, data, ext4_fill_super);
}

#if !defined(CONFIG_EXT2_FS) && !defined(CONFIG_EXT2_FS_MODULE) && defined(CONFIG_EXT4_USE_FOR_EXT23)
static inline void register_as_ext2(void)
{
	int err = register_filesystem(&ext2_fs_type);
	if (err)
		printk(KERN_WARNING
		       "EXT4-fs: Unable to register as ext2 (%d)\n", err);
}

static inline void unregister_as_ext2(void)
{
	unregister_filesystem(&ext2_fs_type);
}

static inline int ext2_feature_set_ok(struct super_block *sb)
{
	if (EXT4_HAS_INCOMPAT_FEATURE(sb, ~EXT2_FEATURE_INCOMPAT_SUPP))
		return 0;
	if (sb->s_flags & MS_RDONLY)
		return 1;
	if (EXT4_HAS_RO_COMPAT_FEATURE(sb, ~EXT2_FEATURE_RO_COMPAT_SUPP))
		return 0;
	return 1;
}
MODULE_ALIAS("ext2");
#else
static inline void register_as_ext2(void) { }
static inline void unregister_as_ext2(void) { }
static inline int ext2_feature_set_ok(struct super_block *sb) { return 0; }
#endif

#if !defined(CONFIG_EXT3_FS) && !defined(CONFIG_EXT3_FS_MODULE) && defined(CONFIG_EXT4_USE_FOR_EXT23)
static inline void register_as_ext3(void)
{
	int err = register_filesystem(&ext3_fs_type);
	if (err)
		printk(KERN_WARNING
		       "EXT4-fs: Unable to register as ext3 (%d)\n", err);
}

static inline void unregister_as_ext3(void)
{
	unregister_filesystem(&ext3_fs_type);
}

static inline int ext3_feature_set_ok(struct super_block *sb)
{
	if (EXT4_HAS_INCOMPAT_FEATURE(sb, ~EXT3_FEATURE_INCOMPAT_SUPP))
		return 0;
	if (!EXT4_HAS_COMPAT_FEATURE(sb, EXT4_FEATURE_COMPAT_HAS_JOURNAL))
		return 0;
	if (sb->s_flags & MS_RDONLY)
		return 1;
	if (EXT4_HAS_RO_COMPAT_FEATURE(sb, ~EXT3_FEATURE_RO_COMPAT_SUPP))
		return 0;
	return 1;
}
MODULE_ALIAS("ext3");
#else
static inline void register_as_ext3(void) { }
static inline void unregister_as_ext3(void) { }
static inline int ext3_feature_set_ok(struct super_block *sb) { return 0; }
#endif

static struct file_system_type ext4_fs_type = {
	.owner		= THIS_MODULE,
	.name		= "ext4",
	.mount		= ext4_mount,
	.kill_sb	= kill_block_super,
	.fs_flags	= FS_REQUIRES_DEV,
};

static int __init ext4_init_feat_adverts(void)
{
	struct ext4_features *ef;
	int ret = -ENOMEM;

	ef = kzalloc(sizeof(struct ext4_features), GFP_KERNEL);
	if (!ef)
		goto out;

	ef->f_kobj.kset = ext4_kset;
	init_completion(&ef->f_kobj_unregister);
	ret = kobject_init_and_add(&ef->f_kobj, &ext4_feat_ktype, NULL,
				   "features");
	if (ret) {
		kfree(ef);
		goto out;
	}

	ext4_feat = ef;
	ret = 0;
out:
	return ret;
}

static void ext4_exit_feat_adverts(void)
{
	kobject_put(&ext4_feat->f_kobj);
	wait_for_completion(&ext4_feat->f_kobj_unregister);
	kfree(ext4_feat);
}

/* Shared across all ext4 file systems */
wait_queue_head_t ext4__ioend_wq[EXT4_WQ_HASH_SZ];
struct mutex ext4__aio_mutex[EXT4_WQ_HASH_SZ];

static int __init ext4_init_fs(void)
{
	int i, err;

	ext4_li_info = NULL;
	mutex_init(&ext4_li_mtx);

	ext4_check_flag_values();

	for (i = 0; i < EXT4_WQ_HASH_SZ; i++) {
		mutex_init(&ext4__aio_mutex[i]);
		init_waitqueue_head(&ext4__ioend_wq[i]);
	}

	err = ext4_init_pageio();
	if (err)
		return err;
	err = ext4_init_system_zone();
	if (err)
		goto out6;
	ext4_kset = kset_create_and_add("ext4", NULL, fs_kobj);
	if (!ext4_kset)
		goto out5;
	ext4_proc_root = proc_mkdir("fs/ext4", NULL);

	err = ext4_init_feat_adverts();
	if (err)
		goto out4;

	err = ext4_init_mballoc();
	if (err)
		goto out3;

	err = ext4_init_xattr();
	if (err)
		goto out2;
	err = init_inodecache();
	if (err)
		goto out1;
	register_as_ext3();
	register_as_ext2();
	err = register_filesystem(&ext4_fs_type);
	if (err)
		goto out;

	return 0;
out:
	unregister_as_ext2();
	unregister_as_ext3();
	destroy_inodecache();
out1:
	ext4_exit_xattr();
out2:
	ext4_exit_mballoc();
out3:
	ext4_exit_feat_adverts();
out4:
	if (ext4_proc_root)
		remove_proc_entry("fs/ext4", NULL);
	kset_unregister(ext4_kset);
out5:
	ext4_exit_system_zone();
out6:
	ext4_exit_pageio();
	return err;
}

static void __exit ext4_exit_fs(void)
{
	ext4_destroy_lazyinit_thread();
	unregister_as_ext2();
	unregister_as_ext3();
	unregister_filesystem(&ext4_fs_type);
	destroy_inodecache();
	ext4_exit_xattr();
	ext4_exit_mballoc();
	ext4_exit_feat_adverts();
	remove_proc_entry("fs/ext4", NULL);
	kset_unregister(ext4_kset);
	ext4_exit_system_zone();
	ext4_exit_pageio();
}

MODULE_AUTHOR("Remy Card, Stephen Tweedie, Andrew Morton, Andreas Dilger, Theodore Ts'o and others");
MODULE_DESCRIPTION("Fourth Extended Filesystem");
MODULE_LICENSE("GPL");
module_init(ext4_init_fs)
module_exit(ext4_exit_fs)<|MERGE_RESOLUTION|>--- conflicted
+++ resolved
@@ -326,14 +326,6 @@
 
 /*
  * Wrappers for jbd2_journal_start/end.
-<<<<<<< HEAD
- *
- * The only special thing we need to do here is to make sure that all
- * journal_end calls result in the superblock being marked dirty, so
- * that sync() will call the filesystem's write_super callback if
- * appropriate.
-=======
->>>>>>> 985b11fa
  */
 handle_t *ext4_journal_start_sb(struct super_block *sb, int nblocks)
 {
