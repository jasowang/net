--- conflicted
+++ resolved
@@ -1299,34 +1299,21 @@
 		return root;
 
 	root->free_ino_ctl = kzalloc(sizeof(*root->free_ino_ctl), GFP_NOFS);
-<<<<<<< HEAD
-	if (!root->free_ino_ctl)
-		goto fail;
-	root->free_ino_pinned = kzalloc(sizeof(*root->free_ino_pinned),
-					GFP_NOFS);
-	if (!root->free_ino_pinned)
-		goto fail;
-=======
 	root->free_ino_pinned = kzalloc(sizeof(*root->free_ino_pinned),
 					GFP_NOFS);
 	if (!root->free_ino_pinned || !root->free_ino_ctl) {
 		ret = -ENOMEM;
 		goto fail;
 	}
->>>>>>> 56299378
 
 	btrfs_init_free_ino_ctl(root);
 	mutex_init(&root->fs_commit_mutex);
 	spin_lock_init(&root->cache_lock);
 	init_waitqueue_head(&root->cache_wait);
 
-<<<<<<< HEAD
-	set_anon_super(&root->anon_super, NULL);
-=======
 	ret = set_anon_super(&root->anon_super, NULL);
 	if (ret)
 		goto fail;
->>>>>>> 56299378
 
 	if (btrfs_root_refs(&root->root_item) == 0) {
 		ret = -ENOENT;
@@ -1632,10 +1619,7 @@
 	spin_lock_init(&fs_info->fs_roots_radix_lock);
 	spin_lock_init(&fs_info->delayed_iput_lock);
 	spin_lock_init(&fs_info->defrag_inodes_lock);
-<<<<<<< HEAD
-=======
 	mutex_init(&fs_info->reloc_mutex);
->>>>>>> 56299378
 
 	init_completion(&fs_info->kobj_unregister);
 	fs_info->tree_root = tree_root;
@@ -1663,10 +1647,7 @@
 	fs_info->max_inline = 8192 * 1024;
 	fs_info->metadata_ratio = 0;
 	fs_info->defrag_inodes = RB_ROOT;
-<<<<<<< HEAD
-=======
 	fs_info->trans_no_join = 0;
->>>>>>> 56299378
 
 	fs_info->thread_pool_size = min_t(unsigned long,
 					  num_online_cpus() + 2, 8);
@@ -1689,11 +1670,6 @@
 	init_waitqueue_head(&fs_info->scrub_pause_wait);
 	init_rwsem(&fs_info->scrub_super_lock);
 	fs_info->scrub_workers_refcnt = 0;
-<<<<<<< HEAD
-	btrfs_init_workers(&fs_info->scrub_workers, "scrub",
-			   fs_info->thread_pool_size, &fs_info->generic_worker);
-=======
->>>>>>> 56299378
 
 	sb->s_blocksize = 4096;
 	sb->s_blocksize_bits = blksize_bits(4096);
