--- conflicted
+++ resolved
@@ -187,14 +187,6 @@
 	}
 
 	for (i = 0; i < state->num_private_objs; i++) {
-<<<<<<< HEAD
-		void *obj_state = state->private_objs[i].obj_state;
-
-		state->private_objs[i].funcs->destroy_state(obj_state);
-		state->private_objs[i].obj = NULL;
-		state->private_objs[i].obj_state = NULL;
-		state->private_objs[i].funcs = NULL;
-=======
 		struct drm_private_obj *obj = state->private_objs[i].ptr;
 
 		if (!obj)
@@ -204,7 +196,6 @@
 						 state->private_objs[i].state);
 		state->private_objs[i].ptr = NULL;
 		state->private_objs[i].state = NULL;
->>>>>>> bb176f67
 	}
 	state->num_private_objs = 0;
 
@@ -973,13 +964,6 @@
 }
 
 /**
-<<<<<<< HEAD
- * drm_atomic_get_private_obj_state - get private object state
- * @state: global atomic state
- * @obj: private object to get the state for
- * @funcs: pointer to the struct of function pointers that identify the object
- * type
-=======
  * drm_atomic_private_obj_init - initialize private object
  * @obj: private object
  * @state: initial private object state
@@ -1018,7 +1002,6 @@
  * drm_atomic_get_private_obj_state - get private object state
  * @state: global atomic state
  * @obj: private object to get the state for
->>>>>>> bb176f67
  *
  * This function returns the private object state for the given private object,
  * allocating the state if needed. It does not grab any locks as the caller is
@@ -1028,32 +1011,18 @@
  *
  * Either the allocated state or the error code encoded into a pointer.
  */
-<<<<<<< HEAD
-void *
-drm_atomic_get_private_obj_state(struct drm_atomic_state *state, void *obj,
-			      const struct drm_private_state_funcs *funcs)
-=======
 struct drm_private_state *
 drm_atomic_get_private_obj_state(struct drm_atomic_state *state,
 				 struct drm_private_obj *obj)
->>>>>>> bb176f67
 {
 	int index, num_objs, i;
 	size_t size;
 	struct __drm_private_objs_state *arr;
-<<<<<<< HEAD
-
-	for (i = 0; i < state->num_private_objs; i++)
-		if (obj == state->private_objs[i].obj &&
-		    state->private_objs[i].obj_state)
-			return state->private_objs[i].obj_state;
-=======
 	struct drm_private_state *obj_state;
 
 	for (i = 0; i < state->num_private_objs; i++)
 		if (obj == state->private_objs[i].ptr)
 			return state->private_objs[i].state;
->>>>>>> bb176f67
 
 	num_objs = state->num_private_objs + 1;
 	size = sizeof(*state->private_objs) * num_objs;
@@ -1065,20 +1034,6 @@
 	index = state->num_private_objs;
 	memset(&state->private_objs[index], 0, sizeof(*state->private_objs));
 
-<<<<<<< HEAD
-	state->private_objs[index].obj_state = funcs->duplicate_state(state, obj);
-	if (!state->private_objs[index].obj_state)
-		return ERR_PTR(-ENOMEM);
-
-	state->private_objs[index].obj = obj;
-	state->private_objs[index].funcs = funcs;
-	state->num_private_objs = num_objs;
-
-	DRM_DEBUG_ATOMIC("Added new private object state %p to %p\n",
-			 state->private_objs[index].obj_state, state);
-
-	return state->private_objs[index].obj_state;
-=======
 	obj_state = obj->funcs->atomic_duplicate_state(obj);
 	if (!obj_state)
 		return ERR_PTR(-ENOMEM);
@@ -1094,7 +1049,6 @@
 			 obj, obj_state, state);
 
 	return obj_state;
->>>>>>> bb176f67
 }
 EXPORT_SYMBOL(drm_atomic_get_private_obj_state);
 
