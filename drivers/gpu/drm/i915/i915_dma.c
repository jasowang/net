/* i915_dma.c -- DMA support for the I915 -*- linux-c -*-
 */
/*
 * Copyright 2003 Tungsten Graphics, Inc., Cedar Park, Texas.
 * All Rights Reserved.
 *
 * Permission is hereby granted, free of charge, to any person obtaining a
 * copy of this software and associated documentation files (the
 * "Software"), to deal in the Software without restriction, including
 * without limitation the rights to use, copy, modify, merge, publish,
 * distribute, sub license, and/or sell copies of the Software, and to
 * permit persons to whom the Software is furnished to do so, subject to
 * the following conditions:
 *
 * The above copyright notice and this permission notice (including the
 * next paragraph) shall be included in all copies or substantial portions
 * of the Software.
 *
 * THE SOFTWARE IS PROVIDED "AS IS", WITHOUT WARRANTY OF ANY KIND, EXPRESS
 * OR IMPLIED, INCLUDING BUT NOT LIMITED TO THE WARRANTIES OF
 * MERCHANTABILITY, FITNESS FOR A PARTICULAR PURPOSE AND NON-INFRINGEMENT.
 * IN NO EVENT SHALL TUNGSTEN GRAPHICS AND/OR ITS SUPPLIERS BE LIABLE FOR
 * ANY CLAIM, DAMAGES OR OTHER LIABILITY, WHETHER IN AN ACTION OF CONTRACT,
 * TORT OR OTHERWISE, ARISING FROM, OUT OF OR IN CONNECTION WITH THE
 * SOFTWARE OR THE USE OR OTHER DEALINGS IN THE SOFTWARE.
 *
 */

#define pr_fmt(fmt) KBUILD_MODNAME ": " fmt

#include <drm/drmP.h>
#include <drm/drm_crtc_helper.h>
#include <drm/drm_fb_helper.h>
#include "intel_drv.h"
#include <drm/i915_drm.h>
#include "i915_drv.h"
#include "i915_trace.h"
#include <linux/pci.h>
#include <linux/console.h>
#include <linux/vt.h>
#include <linux/vgaarb.h>
#include <linux/acpi.h>
#include <linux/pnp.h>
#include <linux/vga_switcheroo.h>
#include <linux/slab.h>
#include <acpi/video.h>
#include <linux/pm.h>
#include <linux/pm_runtime.h>
#include <linux/oom.h>

#define LP_RING(d) (&((struct drm_i915_private *)(d))->ring[RCS])

#define BEGIN_LP_RING(n) \
	intel_ring_begin(LP_RING(dev_priv), (n))

#define OUT_RING(x) \
	intel_ring_emit(LP_RING(dev_priv), x)

#define ADVANCE_LP_RING() \
	__intel_ring_advance(LP_RING(dev_priv))

/**
 * Lock test for when it's just for synchronization of ring access.
 *
 * In that case, we don't need to do it when GEM is initialized as nobody else
 * has access to the ring.
 */
#define RING_LOCK_TEST_WITH_RETURN(dev, file) do {			\
	if (LP_RING(dev->dev_private)->buffer->obj == NULL)			\
		LOCK_TEST_WITH_RETURN(dev, file);			\
} while (0)

static inline u32
intel_read_legacy_status_page(struct drm_i915_private *dev_priv, int reg)
{
	if (I915_NEED_GFX_HWS(dev_priv->dev))
		return ioread32(dev_priv->dri1.gfx_hws_cpu_addr + reg);
	else
		return intel_read_status_page(LP_RING(dev_priv), reg);
}

#define READ_HWSP(dev_priv, reg) intel_read_legacy_status_page(dev_priv, reg)
#define READ_BREADCRUMB(dev_priv) READ_HWSP(dev_priv, I915_BREADCRUMB_INDEX)
#define I915_BREADCRUMB_INDEX		0x21

void i915_update_dri1_breadcrumb(struct drm_device *dev)
{
	struct drm_i915_private *dev_priv = dev->dev_private;
	struct drm_i915_master_private *master_priv;

	/*
	 * The dri breadcrumb update races against the drm master disappearing.
	 * Instead of trying to fix this (this is by far not the only ums issue)
	 * just don't do the update in kms mode.
	 */
	if (drm_core_check_feature(dev, DRIVER_MODESET))
		return;

	if (dev->primary->master) {
		master_priv = dev->primary->master->driver_priv;
		if (master_priv->sarea_priv)
			master_priv->sarea_priv->last_dispatch =
				READ_BREADCRUMB(dev_priv);
	}
}

static void i915_write_hws_pga(struct drm_device *dev)
{
	struct drm_i915_private *dev_priv = dev->dev_private;
	u32 addr;

	addr = dev_priv->status_page_dmah->busaddr;
	if (INTEL_INFO(dev)->gen >= 4)
		addr |= (dev_priv->status_page_dmah->busaddr >> 28) & 0xf0;
	I915_WRITE(HWS_PGA, addr);
}

/**
 * Frees the hardware status page, whether it's a physical address or a virtual
 * address set up by the X Server.
 */
static void i915_free_hws(struct drm_device *dev)
{
	struct drm_i915_private *dev_priv = dev->dev_private;
	struct intel_engine_cs *ring = LP_RING(dev_priv);

	if (dev_priv->status_page_dmah) {
		drm_pci_free(dev, dev_priv->status_page_dmah);
		dev_priv->status_page_dmah = NULL;
	}

	if (ring->status_page.gfx_addr) {
		ring->status_page.gfx_addr = 0;
		iounmap(dev_priv->dri1.gfx_hws_cpu_addr);
	}

	/* Need to rewrite hardware status page */
	I915_WRITE(HWS_PGA, 0x1ffff000);
}

void i915_kernel_lost_context(struct drm_device * dev)
{
	struct drm_i915_private *dev_priv = dev->dev_private;
	struct drm_i915_master_private *master_priv;
	struct intel_engine_cs *ring = LP_RING(dev_priv);
	struct intel_ringbuffer *ringbuf = ring->buffer;

	/*
	 * We should never lose context on the ring with modesetting
	 * as we don't expose it to userspace
	 */
	if (drm_core_check_feature(dev, DRIVER_MODESET))
		return;

	ringbuf->head = I915_READ_HEAD(ring) & HEAD_ADDR;
	ringbuf->tail = I915_READ_TAIL(ring) & TAIL_ADDR;
	ringbuf->space = ringbuf->head - (ringbuf->tail + I915_RING_FREE_SPACE);
	if (ringbuf->space < 0)
		ringbuf->space += ringbuf->size;

	if (!dev->primary->master)
		return;

	master_priv = dev->primary->master->driver_priv;
	if (ringbuf->head == ringbuf->tail && master_priv->sarea_priv)
		master_priv->sarea_priv->perf_boxes |= I915_BOX_RING_EMPTY;
}

static int i915_dma_cleanup(struct drm_device * dev)
{
	struct drm_i915_private *dev_priv = dev->dev_private;
	int i;

	/* Make sure interrupts are disabled here because the uninstall ioctl
	 * may not have been called from userspace and after dev_private
	 * is freed, it's too late.
	 */
	if (dev->irq_enabled)
		drm_irq_uninstall(dev);

	mutex_lock(&dev->struct_mutex);
	for (i = 0; i < I915_NUM_RINGS; i++)
		intel_cleanup_ring_buffer(&dev_priv->ring[i]);
	mutex_unlock(&dev->struct_mutex);

	/* Clear the HWS virtual address at teardown */
	if (I915_NEED_GFX_HWS(dev))
		i915_free_hws(dev);

	return 0;
}

static int i915_initialize(struct drm_device * dev, drm_i915_init_t * init)
{
	struct drm_i915_private *dev_priv = dev->dev_private;
	struct drm_i915_master_private *master_priv = dev->primary->master->driver_priv;
	int ret;

	master_priv->sarea = drm_getsarea(dev);
	if (master_priv->sarea) {
		master_priv->sarea_priv = (drm_i915_sarea_t *)
			((u8 *)master_priv->sarea->handle + init->sarea_priv_offset);
	} else {
		DRM_DEBUG_DRIVER("sarea not found assuming DRI2 userspace\n");
	}

	if (init->ring_size != 0) {
		if (LP_RING(dev_priv)->buffer->obj != NULL) {
			i915_dma_cleanup(dev);
			DRM_ERROR("Client tried to initialize ringbuffer in "
				  "GEM mode\n");
			return -EINVAL;
		}

		ret = intel_render_ring_init_dri(dev,
						 init->ring_start,
						 init->ring_size);
		if (ret) {
			i915_dma_cleanup(dev);
			return ret;
		}
	}

	dev_priv->dri1.cpp = init->cpp;
	dev_priv->dri1.back_offset = init->back_offset;
	dev_priv->dri1.front_offset = init->front_offset;
	dev_priv->dri1.current_page = 0;
	if (master_priv->sarea_priv)
		master_priv->sarea_priv->pf_current_page = 0;

	/* Allow hardware batchbuffers unless told otherwise.
	 */
	dev_priv->dri1.allow_batchbuffer = 1;

	return 0;
}

static int i915_dma_resume(struct drm_device * dev)
{
	struct drm_i915_private *dev_priv = dev->dev_private;
	struct intel_engine_cs *ring = LP_RING(dev_priv);

	DRM_DEBUG_DRIVER("%s\n", __func__);

	if (ring->buffer->virtual_start == NULL) {
		DRM_ERROR("can not ioremap virtual address for"
			  " ring buffer\n");
		return -ENOMEM;
	}

	/* Program Hardware Status Page */
	if (!ring->status_page.page_addr) {
		DRM_ERROR("Can not find hardware status page\n");
		return -EINVAL;
	}
	DRM_DEBUG_DRIVER("hw status page @ %p\n",
				ring->status_page.page_addr);
	if (ring->status_page.gfx_addr != 0)
		intel_ring_setup_status_page(ring);
	else
		i915_write_hws_pga(dev);

	DRM_DEBUG_DRIVER("Enabled hardware status page\n");

	return 0;
}

static int i915_dma_init(struct drm_device *dev, void *data,
			 struct drm_file *file_priv)
{
	drm_i915_init_t *init = data;
	int retcode = 0;

	if (drm_core_check_feature(dev, DRIVER_MODESET))
		return -ENODEV;

	switch (init->func) {
	case I915_INIT_DMA:
		retcode = i915_initialize(dev, init);
		break;
	case I915_CLEANUP_DMA:
		retcode = i915_dma_cleanup(dev);
		break;
	case I915_RESUME_DMA:
		retcode = i915_dma_resume(dev);
		break;
	default:
		retcode = -EINVAL;
		break;
	}

	return retcode;
}

/* Implement basically the same security restrictions as hardware does
 * for MI_BATCH_NON_SECURE.  These can be made stricter at any time.
 *
 * Most of the calculations below involve calculating the size of a
 * particular instruction.  It's important to get the size right as
 * that tells us where the next instruction to check is.  Any illegal
 * instruction detected will be given a size of zero, which is a
 * signal to abort the rest of the buffer.
 */
static int validate_cmd(int cmd)
{
	switch (((cmd >> 29) & 0x7)) {
	case 0x0:
		switch ((cmd >> 23) & 0x3f) {
		case 0x0:
			return 1;	/* MI_NOOP */
		case 0x4:
			return 1;	/* MI_FLUSH */
		default:
			return 0;	/* disallow everything else */
		}
		break;
	case 0x1:
		return 0;	/* reserved */
	case 0x2:
		return (cmd & 0xff) + 2;	/* 2d commands */
	case 0x3:
		if (((cmd >> 24) & 0x1f) <= 0x18)
			return 1;

		switch ((cmd >> 24) & 0x1f) {
		case 0x1c:
			return 1;
		case 0x1d:
			switch ((cmd >> 16) & 0xff) {
			case 0x3:
				return (cmd & 0x1f) + 2;
			case 0x4:
				return (cmd & 0xf) + 2;
			default:
				return (cmd & 0xffff) + 2;
			}
		case 0x1e:
			if (cmd & (1 << 23))
				return (cmd & 0xffff) + 1;
			else
				return 1;
		case 0x1f:
			if ((cmd & (1 << 23)) == 0)	/* inline vertices */
				return (cmd & 0x1ffff) + 2;
			else if (cmd & (1 << 17))	/* indirect random */
				if ((cmd & 0xffff) == 0)
					return 0;	/* unknown length, too hard */
				else
					return (((cmd & 0xffff) + 1) / 2) + 1;
			else
				return 2;	/* indirect sequential */
		default:
			return 0;
		}
	default:
		return 0;
	}

	return 0;
}

static int i915_emit_cmds(struct drm_device * dev, int *buffer, int dwords)
{
	struct drm_i915_private *dev_priv = dev->dev_private;
	int i, ret;

	if ((dwords+1) * sizeof(int) >= LP_RING(dev_priv)->buffer->size - 8)
		return -EINVAL;

	for (i = 0; i < dwords;) {
		int sz = validate_cmd(buffer[i]);
		if (sz == 0 || i + sz > dwords)
			return -EINVAL;
		i += sz;
	}

	ret = BEGIN_LP_RING((dwords+1)&~1);
	if (ret)
		return ret;

	for (i = 0; i < dwords; i++)
		OUT_RING(buffer[i]);
	if (dwords & 1)
		OUT_RING(0);

	ADVANCE_LP_RING();

	return 0;
}

int
i915_emit_box(struct drm_device *dev,
	      struct drm_clip_rect *box,
	      int DR1, int DR4)
{
	struct drm_i915_private *dev_priv = dev->dev_private;
	int ret;

	if (box->y2 <= box->y1 || box->x2 <= box->x1 ||
	    box->y2 <= 0 || box->x2 <= 0) {
		DRM_ERROR("Bad box %d,%d..%d,%d\n",
			  box->x1, box->y1, box->x2, box->y2);
		return -EINVAL;
	}

	if (INTEL_INFO(dev)->gen >= 4) {
		ret = BEGIN_LP_RING(4);
		if (ret)
			return ret;

		OUT_RING(GFX_OP_DRAWRECT_INFO_I965);
		OUT_RING((box->x1 & 0xffff) | (box->y1 << 16));
		OUT_RING(((box->x2 - 1) & 0xffff) | ((box->y2 - 1) << 16));
		OUT_RING(DR4);
	} else {
		ret = BEGIN_LP_RING(6);
		if (ret)
			return ret;

		OUT_RING(GFX_OP_DRAWRECT_INFO);
		OUT_RING(DR1);
		OUT_RING((box->x1 & 0xffff) | (box->y1 << 16));
		OUT_RING(((box->x2 - 1) & 0xffff) | ((box->y2 - 1) << 16));
		OUT_RING(DR4);
		OUT_RING(0);
	}
	ADVANCE_LP_RING();

	return 0;
}

/* XXX: Emitting the counter should really be moved to part of the IRQ
 * emit. For now, do it in both places:
 */

static void i915_emit_breadcrumb(struct drm_device *dev)
{
	struct drm_i915_private *dev_priv = dev->dev_private;
	struct drm_i915_master_private *master_priv = dev->primary->master->driver_priv;

	dev_priv->dri1.counter++;
	if (dev_priv->dri1.counter > 0x7FFFFFFFUL)
		dev_priv->dri1.counter = 0;
	if (master_priv->sarea_priv)
		master_priv->sarea_priv->last_enqueue = dev_priv->dri1.counter;

	if (BEGIN_LP_RING(4) == 0) {
		OUT_RING(MI_STORE_DWORD_INDEX);
		OUT_RING(I915_BREADCRUMB_INDEX << MI_STORE_DWORD_INDEX_SHIFT);
		OUT_RING(dev_priv->dri1.counter);
		OUT_RING(0);
		ADVANCE_LP_RING();
	}
}

static int i915_dispatch_cmdbuffer(struct drm_device * dev,
				   drm_i915_cmdbuffer_t *cmd,
				   struct drm_clip_rect *cliprects,
				   void *cmdbuf)
{
	int nbox = cmd->num_cliprects;
	int i = 0, count, ret;

	if (cmd->sz & 0x3) {
		DRM_ERROR("alignment");
		return -EINVAL;
	}

	i915_kernel_lost_context(dev);

	count = nbox ? nbox : 1;

	for (i = 0; i < count; i++) {
		if (i < nbox) {
			ret = i915_emit_box(dev, &cliprects[i],
					    cmd->DR1, cmd->DR4);
			if (ret)
				return ret;
		}

		ret = i915_emit_cmds(dev, cmdbuf, cmd->sz / 4);
		if (ret)
			return ret;
	}

	i915_emit_breadcrumb(dev);
	return 0;
}

static int i915_dispatch_batchbuffer(struct drm_device * dev,
				     drm_i915_batchbuffer_t * batch,
				     struct drm_clip_rect *cliprects)
{
	struct drm_i915_private *dev_priv = dev->dev_private;
	int nbox = batch->num_cliprects;
	int i, count, ret;

	if ((batch->start | batch->used) & 0x7) {
		DRM_ERROR("alignment");
		return -EINVAL;
	}

	i915_kernel_lost_context(dev);

	count = nbox ? nbox : 1;
	for (i = 0; i < count; i++) {
		if (i < nbox) {
			ret = i915_emit_box(dev, &cliprects[i],
					    batch->DR1, batch->DR4);
			if (ret)
				return ret;
		}

		if (!IS_I830(dev) && !IS_845G(dev)) {
			ret = BEGIN_LP_RING(2);
			if (ret)
				return ret;

			if (INTEL_INFO(dev)->gen >= 4) {
				OUT_RING(MI_BATCH_BUFFER_START | (2 << 6) | MI_BATCH_NON_SECURE_I965);
				OUT_RING(batch->start);
			} else {
				OUT_RING(MI_BATCH_BUFFER_START | (2 << 6));
				OUT_RING(batch->start | MI_BATCH_NON_SECURE);
			}
		} else {
			ret = BEGIN_LP_RING(4);
			if (ret)
				return ret;

			OUT_RING(MI_BATCH_BUFFER);
			OUT_RING(batch->start | MI_BATCH_NON_SECURE);
			OUT_RING(batch->start + batch->used - 4);
			OUT_RING(0);
		}
		ADVANCE_LP_RING();
	}


	if (IS_G4X(dev) || IS_GEN5(dev)) {
		if (BEGIN_LP_RING(2) == 0) {
			OUT_RING(MI_FLUSH | MI_NO_WRITE_FLUSH | MI_INVALIDATE_ISP);
			OUT_RING(MI_NOOP);
			ADVANCE_LP_RING();
		}
	}

	i915_emit_breadcrumb(dev);
	return 0;
}

static int i915_dispatch_flip(struct drm_device * dev)
{
	struct drm_i915_private *dev_priv = dev->dev_private;
	struct drm_i915_master_private *master_priv =
		dev->primary->master->driver_priv;
	int ret;

	if (!master_priv->sarea_priv)
		return -EINVAL;

	DRM_DEBUG_DRIVER("%s: page=%d pfCurrentPage=%d\n",
			  __func__,
			 dev_priv->dri1.current_page,
			 master_priv->sarea_priv->pf_current_page);

	i915_kernel_lost_context(dev);

	ret = BEGIN_LP_RING(10);
	if (ret)
		return ret;

	OUT_RING(MI_FLUSH | MI_READ_FLUSH);
	OUT_RING(0);

	OUT_RING(CMD_OP_DISPLAYBUFFER_INFO | ASYNC_FLIP);
	OUT_RING(0);
	if (dev_priv->dri1.current_page == 0) {
		OUT_RING(dev_priv->dri1.back_offset);
		dev_priv->dri1.current_page = 1;
	} else {
		OUT_RING(dev_priv->dri1.front_offset);
		dev_priv->dri1.current_page = 0;
	}
	OUT_RING(0);

	OUT_RING(MI_WAIT_FOR_EVENT | MI_WAIT_FOR_PLANE_A_FLIP);
	OUT_RING(0);

	ADVANCE_LP_RING();

	master_priv->sarea_priv->last_enqueue = dev_priv->dri1.counter++;

	if (BEGIN_LP_RING(4) == 0) {
		OUT_RING(MI_STORE_DWORD_INDEX);
		OUT_RING(I915_BREADCRUMB_INDEX << MI_STORE_DWORD_INDEX_SHIFT);
		OUT_RING(dev_priv->dri1.counter);
		OUT_RING(0);
		ADVANCE_LP_RING();
	}

	master_priv->sarea_priv->pf_current_page = dev_priv->dri1.current_page;
	return 0;
}

static int i915_quiescent(struct drm_device *dev)
{
	i915_kernel_lost_context(dev);
	return intel_ring_idle(LP_RING(dev->dev_private));
}

static int i915_flush_ioctl(struct drm_device *dev, void *data,
			    struct drm_file *file_priv)
{
	int ret;

	if (drm_core_check_feature(dev, DRIVER_MODESET))
		return -ENODEV;

	RING_LOCK_TEST_WITH_RETURN(dev, file_priv);

	mutex_lock(&dev->struct_mutex);
	ret = i915_quiescent(dev);
	mutex_unlock(&dev->struct_mutex);

	return ret;
}

static int i915_batchbuffer(struct drm_device *dev, void *data,
			    struct drm_file *file_priv)
{
	struct drm_i915_private *dev_priv = dev->dev_private;
	struct drm_i915_master_private *master_priv;
	drm_i915_sarea_t *sarea_priv;
	drm_i915_batchbuffer_t *batch = data;
	int ret;
	struct drm_clip_rect *cliprects = NULL;

	if (drm_core_check_feature(dev, DRIVER_MODESET))
		return -ENODEV;

	master_priv = dev->primary->master->driver_priv;
	sarea_priv = (drm_i915_sarea_t *) master_priv->sarea_priv;

	if (!dev_priv->dri1.allow_batchbuffer) {
		DRM_ERROR("Batchbuffer ioctl disabled\n");
		return -EINVAL;
	}

	DRM_DEBUG_DRIVER("i915 batchbuffer, start %x used %d cliprects %d\n",
			batch->start, batch->used, batch->num_cliprects);

	RING_LOCK_TEST_WITH_RETURN(dev, file_priv);

	if (batch->num_cliprects < 0)
		return -EINVAL;

	if (batch->num_cliprects) {
		cliprects = kcalloc(batch->num_cliprects,
				    sizeof(*cliprects),
				    GFP_KERNEL);
		if (cliprects == NULL)
			return -ENOMEM;

		ret = copy_from_user(cliprects, batch->cliprects,
				     batch->num_cliprects *
				     sizeof(struct drm_clip_rect));
		if (ret != 0) {
			ret = -EFAULT;
			goto fail_free;
		}
	}

	mutex_lock(&dev->struct_mutex);
	ret = i915_dispatch_batchbuffer(dev, batch, cliprects);
	mutex_unlock(&dev->struct_mutex);

	if (sarea_priv)
		sarea_priv->last_dispatch = READ_BREADCRUMB(dev_priv);

fail_free:
	kfree(cliprects);

	return ret;
}

static int i915_cmdbuffer(struct drm_device *dev, void *data,
			  struct drm_file *file_priv)
{
	struct drm_i915_private *dev_priv = dev->dev_private;
	struct drm_i915_master_private *master_priv;
	drm_i915_sarea_t *sarea_priv;
	drm_i915_cmdbuffer_t *cmdbuf = data;
	struct drm_clip_rect *cliprects = NULL;
	void *batch_data;
	int ret;

	DRM_DEBUG_DRIVER("i915 cmdbuffer, buf %p sz %d cliprects %d\n",
			cmdbuf->buf, cmdbuf->sz, cmdbuf->num_cliprects);

	if (drm_core_check_feature(dev, DRIVER_MODESET))
		return -ENODEV;

	master_priv = dev->primary->master->driver_priv;
	sarea_priv = (drm_i915_sarea_t *) master_priv->sarea_priv;

	RING_LOCK_TEST_WITH_RETURN(dev, file_priv);

	if (cmdbuf->num_cliprects < 0)
		return -EINVAL;

	batch_data = kmalloc(cmdbuf->sz, GFP_KERNEL);
	if (batch_data == NULL)
		return -ENOMEM;

	ret = copy_from_user(batch_data, cmdbuf->buf, cmdbuf->sz);
	if (ret != 0) {
		ret = -EFAULT;
		goto fail_batch_free;
	}

	if (cmdbuf->num_cliprects) {
		cliprects = kcalloc(cmdbuf->num_cliprects,
				    sizeof(*cliprects), GFP_KERNEL);
		if (cliprects == NULL) {
			ret = -ENOMEM;
			goto fail_batch_free;
		}

		ret = copy_from_user(cliprects, cmdbuf->cliprects,
				     cmdbuf->num_cliprects *
				     sizeof(struct drm_clip_rect));
		if (ret != 0) {
			ret = -EFAULT;
			goto fail_clip_free;
		}
	}

	mutex_lock(&dev->struct_mutex);
	ret = i915_dispatch_cmdbuffer(dev, cmdbuf, cliprects, batch_data);
	mutex_unlock(&dev->struct_mutex);
	if (ret) {
		DRM_ERROR("i915_dispatch_cmdbuffer failed\n");
		goto fail_clip_free;
	}

	if (sarea_priv)
		sarea_priv->last_dispatch = READ_BREADCRUMB(dev_priv);

fail_clip_free:
	kfree(cliprects);
fail_batch_free:
	kfree(batch_data);

	return ret;
}

static int i915_emit_irq(struct drm_device * dev)
{
	struct drm_i915_private *dev_priv = dev->dev_private;
	struct drm_i915_master_private *master_priv = dev->primary->master->driver_priv;

	i915_kernel_lost_context(dev);

	DRM_DEBUG_DRIVER("\n");

	dev_priv->dri1.counter++;
	if (dev_priv->dri1.counter > 0x7FFFFFFFUL)
		dev_priv->dri1.counter = 1;
	if (master_priv->sarea_priv)
		master_priv->sarea_priv->last_enqueue = dev_priv->dri1.counter;

	if (BEGIN_LP_RING(4) == 0) {
		OUT_RING(MI_STORE_DWORD_INDEX);
		OUT_RING(I915_BREADCRUMB_INDEX << MI_STORE_DWORD_INDEX_SHIFT);
		OUT_RING(dev_priv->dri1.counter);
		OUT_RING(MI_USER_INTERRUPT);
		ADVANCE_LP_RING();
	}

	return dev_priv->dri1.counter;
}

static int i915_wait_irq(struct drm_device * dev, int irq_nr)
{
	struct drm_i915_private *dev_priv = dev->dev_private;
	struct drm_i915_master_private *master_priv = dev->primary->master->driver_priv;
	int ret = 0;
	struct intel_engine_cs *ring = LP_RING(dev_priv);

	DRM_DEBUG_DRIVER("irq_nr=%d breadcrumb=%d\n", irq_nr,
		  READ_BREADCRUMB(dev_priv));

	if (READ_BREADCRUMB(dev_priv) >= irq_nr) {
		if (master_priv->sarea_priv)
			master_priv->sarea_priv->last_dispatch = READ_BREADCRUMB(dev_priv);
		return 0;
	}

	if (master_priv->sarea_priv)
		master_priv->sarea_priv->perf_boxes |= I915_BOX_WAIT;

	if (ring->irq_get(ring)) {
		DRM_WAIT_ON(ret, ring->irq_queue, 3 * HZ,
			    READ_BREADCRUMB(dev_priv) >= irq_nr);
		ring->irq_put(ring);
	} else if (wait_for(READ_BREADCRUMB(dev_priv) >= irq_nr, 3000))
		ret = -EBUSY;

	if (ret == -EBUSY) {
		DRM_ERROR("EBUSY -- rec: %d emitted: %d\n",
			  READ_BREADCRUMB(dev_priv), (int)dev_priv->dri1.counter);
	}

	return ret;
}

/* Needs the lock as it touches the ring.
 */
static int i915_irq_emit(struct drm_device *dev, void *data,
			 struct drm_file *file_priv)
{
	struct drm_i915_private *dev_priv = dev->dev_private;
	drm_i915_irq_emit_t *emit = data;
	int result;

	if (drm_core_check_feature(dev, DRIVER_MODESET))
		return -ENODEV;

	if (!dev_priv || !LP_RING(dev_priv)->buffer->virtual_start) {
		DRM_ERROR("called with no initialization\n");
		return -EINVAL;
	}

	RING_LOCK_TEST_WITH_RETURN(dev, file_priv);

	mutex_lock(&dev->struct_mutex);
	result = i915_emit_irq(dev);
	mutex_unlock(&dev->struct_mutex);

	if (copy_to_user(emit->irq_seq, &result, sizeof(int))) {
		DRM_ERROR("copy_to_user\n");
		return -EFAULT;
	}

	return 0;
}

/* Doesn't need the hardware lock.
 */
static int i915_irq_wait(struct drm_device *dev, void *data,
			 struct drm_file *file_priv)
{
	struct drm_i915_private *dev_priv = dev->dev_private;
	drm_i915_irq_wait_t *irqwait = data;

	if (drm_core_check_feature(dev, DRIVER_MODESET))
		return -ENODEV;

	if (!dev_priv) {
		DRM_ERROR("called with no initialization\n");
		return -EINVAL;
	}

	return i915_wait_irq(dev, irqwait->irq_seq);
}

static int i915_vblank_pipe_get(struct drm_device *dev, void *data,
			 struct drm_file *file_priv)
{
	struct drm_i915_private *dev_priv = dev->dev_private;
	drm_i915_vblank_pipe_t *pipe = data;

	if (drm_core_check_feature(dev, DRIVER_MODESET))
		return -ENODEV;

	if (!dev_priv) {
		DRM_ERROR("called with no initialization\n");
		return -EINVAL;
	}

	pipe->pipe = DRM_I915_VBLANK_PIPE_A | DRM_I915_VBLANK_PIPE_B;

	return 0;
}

/**
 * Schedule buffer swap at given vertical blank.
 */
static int i915_vblank_swap(struct drm_device *dev, void *data,
		     struct drm_file *file_priv)
{
	/* The delayed swap mechanism was fundamentally racy, and has been
	 * removed.  The model was that the client requested a delayed flip/swap
	 * from the kernel, then waited for vblank before continuing to perform
	 * rendering.  The problem was that the kernel might wake the client
	 * up before it dispatched the vblank swap (since the lock has to be
	 * held while touching the ringbuffer), in which case the client would
	 * clear and start the next frame before the swap occurred, and
	 * flicker would occur in addition to likely missing the vblank.
	 *
	 * In the absence of this ioctl, userland falls back to a correct path
	 * of waiting for a vblank, then dispatching the swap on its own.
	 * Context switching to userland and back is plenty fast enough for
	 * meeting the requirements of vblank swapping.
	 */
	return -EINVAL;
}

static int i915_flip_bufs(struct drm_device *dev, void *data,
			  struct drm_file *file_priv)
{
	int ret;

	if (drm_core_check_feature(dev, DRIVER_MODESET))
		return -ENODEV;

	DRM_DEBUG_DRIVER("%s\n", __func__);

	RING_LOCK_TEST_WITH_RETURN(dev, file_priv);

	mutex_lock(&dev->struct_mutex);
	ret = i915_dispatch_flip(dev);
	mutex_unlock(&dev->struct_mutex);

	return ret;
}

static int i915_getparam(struct drm_device *dev, void *data,
			 struct drm_file *file_priv)
{
	struct drm_i915_private *dev_priv = dev->dev_private;
	drm_i915_getparam_t *param = data;
	int value;

	if (!dev_priv) {
		DRM_ERROR("called with no initialization\n");
		return -EINVAL;
	}

	switch (param->param) {
	case I915_PARAM_IRQ_ACTIVE:
		value = dev->pdev->irq ? 1 : 0;
		break;
	case I915_PARAM_ALLOW_BATCHBUFFER:
		value = dev_priv->dri1.allow_batchbuffer ? 1 : 0;
		break;
	case I915_PARAM_LAST_DISPATCH:
		value = READ_BREADCRUMB(dev_priv);
		break;
	case I915_PARAM_CHIPSET_ID:
		value = dev->pdev->device;
		break;
	case I915_PARAM_HAS_GEM:
		value = 1;
		break;
	case I915_PARAM_NUM_FENCES_AVAIL:
		value = dev_priv->num_fence_regs - dev_priv->fence_reg_start;
		break;
	case I915_PARAM_HAS_OVERLAY:
		value = dev_priv->overlay ? 1 : 0;
		break;
	case I915_PARAM_HAS_PAGEFLIPPING:
		value = 1;
		break;
	case I915_PARAM_HAS_EXECBUF2:
		/* depends on GEM */
		value = 1;
		break;
	case I915_PARAM_HAS_BSD:
		value = intel_ring_initialized(&dev_priv->ring[VCS]);
		break;
	case I915_PARAM_HAS_BLT:
		value = intel_ring_initialized(&dev_priv->ring[BCS]);
		break;
	case I915_PARAM_HAS_VEBOX:
		value = intel_ring_initialized(&dev_priv->ring[VECS]);
		break;
	case I915_PARAM_HAS_RELAXED_FENCING:
		value = 1;
		break;
	case I915_PARAM_HAS_COHERENT_RINGS:
		value = 1;
		break;
	case I915_PARAM_HAS_EXEC_CONSTANTS:
		value = INTEL_INFO(dev)->gen >= 4;
		break;
	case I915_PARAM_HAS_RELAXED_DELTA:
		value = 1;
		break;
	case I915_PARAM_HAS_GEN7_SOL_RESET:
		value = 1;
		break;
	case I915_PARAM_HAS_LLC:
		value = HAS_LLC(dev);
		break;
	case I915_PARAM_HAS_WT:
		value = HAS_WT(dev);
		break;
	case I915_PARAM_HAS_ALIASING_PPGTT:
		value = dev_priv->mm.aliasing_ppgtt || USES_FULL_PPGTT(dev);
		break;
	case I915_PARAM_HAS_WAIT_TIMEOUT:
		value = 1;
		break;
	case I915_PARAM_HAS_SEMAPHORES:
		value = i915_semaphore_is_enabled(dev);
		break;
	case I915_PARAM_HAS_PRIME_VMAP_FLUSH:
		value = 1;
		break;
	case I915_PARAM_HAS_SECURE_BATCHES:
		value = capable(CAP_SYS_ADMIN);
		break;
	case I915_PARAM_HAS_PINNED_BATCHES:
		value = 1;
		break;
	case I915_PARAM_HAS_EXEC_NO_RELOC:
		value = 1;
		break;
	case I915_PARAM_HAS_EXEC_HANDLE_LUT:
		value = 1;
		break;
	case I915_PARAM_CMD_PARSER_VERSION:
		value = i915_cmd_parser_get_version();
		break;
	default:
		DRM_DEBUG("Unknown parameter %d\n", param->param);
		return -EINVAL;
	}

	if (copy_to_user(param->value, &value, sizeof(int))) {
		DRM_ERROR("copy_to_user failed\n");
		return -EFAULT;
	}

	return 0;
}

static int i915_setparam(struct drm_device *dev, void *data,
			 struct drm_file *file_priv)
{
	struct drm_i915_private *dev_priv = dev->dev_private;
	drm_i915_setparam_t *param = data;

	if (!dev_priv) {
		DRM_ERROR("called with no initialization\n");
		return -EINVAL;
	}

	switch (param->param) {
	case I915_SETPARAM_USE_MI_BATCHBUFFER_START:
		break;
	case I915_SETPARAM_TEX_LRU_LOG_GRANULARITY:
		break;
	case I915_SETPARAM_ALLOW_BATCHBUFFER:
		dev_priv->dri1.allow_batchbuffer = param->value ? 1 : 0;
		break;
	case I915_SETPARAM_NUM_USED_FENCES:
		if (param->value > dev_priv->num_fence_regs ||
		    param->value < 0)
			return -EINVAL;
		/* Userspace can use first N regs */
		dev_priv->fence_reg_start = param->value;
		break;
	default:
		DRM_DEBUG_DRIVER("unknown parameter %d\n",
					param->param);
		return -EINVAL;
	}

	return 0;
}

static int i915_set_status_page(struct drm_device *dev, void *data,
				struct drm_file *file_priv)
{
	struct drm_i915_private *dev_priv = dev->dev_private;
	drm_i915_hws_addr_t *hws = data;
	struct intel_engine_cs *ring;

	if (drm_core_check_feature(dev, DRIVER_MODESET))
		return -ENODEV;

	if (!I915_NEED_GFX_HWS(dev))
		return -EINVAL;

	if (!dev_priv) {
		DRM_ERROR("called with no initialization\n");
		return -EINVAL;
	}

	if (drm_core_check_feature(dev, DRIVER_MODESET)) {
		WARN(1, "tried to set status page when mode setting active\n");
		return 0;
	}

	DRM_DEBUG_DRIVER("set status page addr 0x%08x\n", (u32)hws->addr);

	ring = LP_RING(dev_priv);
	ring->status_page.gfx_addr = hws->addr & (0x1ffff<<12);

	dev_priv->dri1.gfx_hws_cpu_addr =
		ioremap_wc(dev_priv->gtt.mappable_base + hws->addr, 4096);
	if (dev_priv->dri1.gfx_hws_cpu_addr == NULL) {
		i915_dma_cleanup(dev);
		ring->status_page.gfx_addr = 0;
		DRM_ERROR("can not ioremap virtual address for"
				" G33 hw status page\n");
		return -ENOMEM;
	}

	memset_io(dev_priv->dri1.gfx_hws_cpu_addr, 0, PAGE_SIZE);
	I915_WRITE(HWS_PGA, ring->status_page.gfx_addr);

	DRM_DEBUG_DRIVER("load hws HWS_PGA with gfx mem 0x%x\n",
			 ring->status_page.gfx_addr);
	DRM_DEBUG_DRIVER("load hws at %p\n",
			 ring->status_page.page_addr);
	return 0;
}

static int i915_get_bridge_dev(struct drm_device *dev)
{
	struct drm_i915_private *dev_priv = dev->dev_private;

	dev_priv->bridge_dev = pci_get_bus_and_slot(0, PCI_DEVFN(0, 0));
	if (!dev_priv->bridge_dev) {
		DRM_ERROR("bridge device not found\n");
		return -1;
	}
	return 0;
}

#define MCHBAR_I915 0x44
#define MCHBAR_I965 0x48
#define MCHBAR_SIZE (4*4096)

#define DEVEN_REG 0x54
#define   DEVEN_MCHBAR_EN (1 << 28)

/* Allocate space for the MCH regs if needed, return nonzero on error */
static int
intel_alloc_mchbar_resource(struct drm_device *dev)
{
	struct drm_i915_private *dev_priv = dev->dev_private;
	int reg = INTEL_INFO(dev)->gen >= 4 ? MCHBAR_I965 : MCHBAR_I915;
	u32 temp_lo, temp_hi = 0;
	u64 mchbar_addr;
	int ret;

	if (INTEL_INFO(dev)->gen >= 4)
		pci_read_config_dword(dev_priv->bridge_dev, reg + 4, &temp_hi);
	pci_read_config_dword(dev_priv->bridge_dev, reg, &temp_lo);
	mchbar_addr = ((u64)temp_hi << 32) | temp_lo;

	/* If ACPI doesn't have it, assume we need to allocate it ourselves */
#ifdef CONFIG_PNP
	if (mchbar_addr &&
	    pnp_range_reserved(mchbar_addr, mchbar_addr + MCHBAR_SIZE))
		return 0;
#endif

	/* Get some space for it */
	dev_priv->mch_res.name = "i915 MCHBAR";
	dev_priv->mch_res.flags = IORESOURCE_MEM;
	ret = pci_bus_alloc_resource(dev_priv->bridge_dev->bus,
				     &dev_priv->mch_res,
				     MCHBAR_SIZE, MCHBAR_SIZE,
				     PCIBIOS_MIN_MEM,
				     0, pcibios_align_resource,
				     dev_priv->bridge_dev);
	if (ret) {
		DRM_DEBUG_DRIVER("failed bus alloc: %d\n", ret);
		dev_priv->mch_res.start = 0;
		return ret;
	}

	if (INTEL_INFO(dev)->gen >= 4)
		pci_write_config_dword(dev_priv->bridge_dev, reg + 4,
				       upper_32_bits(dev_priv->mch_res.start));

	pci_write_config_dword(dev_priv->bridge_dev, reg,
			       lower_32_bits(dev_priv->mch_res.start));
	return 0;
}

/* Setup MCHBAR if possible, return true if we should disable it again */
static void
intel_setup_mchbar(struct drm_device *dev)
{
	struct drm_i915_private *dev_priv = dev->dev_private;
	int mchbar_reg = INTEL_INFO(dev)->gen >= 4 ? MCHBAR_I965 : MCHBAR_I915;
	u32 temp;
	bool enabled;

	if (IS_VALLEYVIEW(dev))
		return;

	dev_priv->mchbar_need_disable = false;

	if (IS_I915G(dev) || IS_I915GM(dev)) {
		pci_read_config_dword(dev_priv->bridge_dev, DEVEN_REG, &temp);
		enabled = !!(temp & DEVEN_MCHBAR_EN);
	} else {
		pci_read_config_dword(dev_priv->bridge_dev, mchbar_reg, &temp);
		enabled = temp & 1;
	}

	/* If it's already enabled, don't have to do anything */
	if (enabled)
		return;

	if (intel_alloc_mchbar_resource(dev))
		return;

	dev_priv->mchbar_need_disable = true;

	/* Space is allocated or reserved, so enable it. */
	if (IS_I915G(dev) || IS_I915GM(dev)) {
		pci_write_config_dword(dev_priv->bridge_dev, DEVEN_REG,
				       temp | DEVEN_MCHBAR_EN);
	} else {
		pci_read_config_dword(dev_priv->bridge_dev, mchbar_reg, &temp);
		pci_write_config_dword(dev_priv->bridge_dev, mchbar_reg, temp | 1);
	}
}

static void
intel_teardown_mchbar(struct drm_device *dev)
{
	struct drm_i915_private *dev_priv = dev->dev_private;
	int mchbar_reg = INTEL_INFO(dev)->gen >= 4 ? MCHBAR_I965 : MCHBAR_I915;
	u32 temp;

	if (dev_priv->mchbar_need_disable) {
		if (IS_I915G(dev) || IS_I915GM(dev)) {
			pci_read_config_dword(dev_priv->bridge_dev, DEVEN_REG, &temp);
			temp &= ~DEVEN_MCHBAR_EN;
			pci_write_config_dword(dev_priv->bridge_dev, DEVEN_REG, temp);
		} else {
			pci_read_config_dword(dev_priv->bridge_dev, mchbar_reg, &temp);
			temp &= ~1;
			pci_write_config_dword(dev_priv->bridge_dev, mchbar_reg, temp);
		}
	}

	if (dev_priv->mch_res.start)
		release_resource(&dev_priv->mch_res);
}

/* true = enable decode, false = disable decoder */
static unsigned int i915_vga_set_decode(void *cookie, bool state)
{
	struct drm_device *dev = cookie;

	intel_modeset_vga_set_state(dev, state);
	if (state)
		return VGA_RSRC_LEGACY_IO | VGA_RSRC_LEGACY_MEM |
		       VGA_RSRC_NORMAL_IO | VGA_RSRC_NORMAL_MEM;
	else
		return VGA_RSRC_NORMAL_IO | VGA_RSRC_NORMAL_MEM;
}

static void i915_switcheroo_set_state(struct pci_dev *pdev, enum vga_switcheroo_state state)
{
	struct drm_device *dev = pci_get_drvdata(pdev);
	pm_message_t pmm = { .event = PM_EVENT_SUSPEND };
	if (state == VGA_SWITCHEROO_ON) {
		pr_info("switched on\n");
		dev->switch_power_state = DRM_SWITCH_POWER_CHANGING;
		/* i915 resume handler doesn't set to D0 */
		pci_set_power_state(dev->pdev, PCI_D0);
		i915_resume(dev);
		dev->switch_power_state = DRM_SWITCH_POWER_ON;
	} else {
		pr_err("switched off\n");
		dev->switch_power_state = DRM_SWITCH_POWER_CHANGING;
		i915_suspend(dev, pmm);
		dev->switch_power_state = DRM_SWITCH_POWER_OFF;
	}
}

static bool i915_switcheroo_can_switch(struct pci_dev *pdev)
{
	struct drm_device *dev = pci_get_drvdata(pdev);

	/*
	 * FIXME: open_count is protected by drm_global_mutex but that would lead to
	 * locking inversion with the driver load path. And the access here is
	 * completely racy anyway. So don't bother with locking for now.
	 */
	return dev->open_count == 0;
}

static const struct vga_switcheroo_client_ops i915_switcheroo_ops = {
	.set_gpu_state = i915_switcheroo_set_state,
	.reprobe = NULL,
	.can_switch = i915_switcheroo_can_switch,
};

static int i915_load_modeset_init(struct drm_device *dev)
{
	struct drm_i915_private *dev_priv = dev->dev_private;
	int ret;

	ret = intel_parse_bios(dev);
	if (ret)
		DRM_INFO("failed to find VBIOS tables\n");

	/* If we have > 1 VGA cards, then we need to arbitrate access
	 * to the common VGA resources.
	 *
	 * If we are a secondary display controller (!PCI_DISPLAY_CLASS_VGA),
	 * then we do not take part in VGA arbitration and the
	 * vga_client_register() fails with -ENODEV.
	 */
	ret = vga_client_register(dev->pdev, dev, NULL, i915_vga_set_decode);
	if (ret && ret != -ENODEV)
		goto out;

	intel_register_dsm_handler();

	ret = vga_switcheroo_register_client(dev->pdev, &i915_switcheroo_ops, false);
	if (ret)
		goto cleanup_vga_client;

	/* Initialise stolen first so that we may reserve preallocated
	 * objects for the BIOS to KMS transition.
	 */
	ret = i915_gem_init_stolen(dev);
	if (ret)
		goto cleanup_vga_switcheroo;

	intel_power_domains_init_hw(dev_priv);

	ret = drm_irq_install(dev, dev->pdev->irq);
	if (ret)
		goto cleanup_gem_stolen;

	/* Important: The output setup functions called by modeset_init need
	 * working irqs for e.g. gmbus and dp aux transfers. */
	intel_modeset_init(dev);

	ret = i915_gem_init(dev);
	if (ret)
		goto cleanup_irq;

	INIT_WORK(&dev_priv->console_resume_work, intel_console_resume);

	intel_modeset_gem_init(dev);

	/* Always safe in the mode setting case. */
	/* FIXME: do pre/post-mode set stuff in core KMS code */
	dev->vblank_disable_allowed = true;
	if (INTEL_INFO(dev)->num_pipes == 0)
		return 0;

	ret = intel_fbdev_init(dev);
	if (ret)
		goto cleanup_gem;

	/* Only enable hotplug handling once the fbdev is fully set up. */
	intel_hpd_init(dev);

	/*
	 * Some ports require correctly set-up hpd registers for detection to
	 * work properly (leading to ghost connected connector status), e.g. VGA
	 * on gm45.  Hence we can only set up the initial fbdev config after hpd
	 * irqs are fully enabled. Now we should scan for the initial config
	 * only once hotplug handling is enabled, but due to screwed-up locking
	 * around kms/fbdev init we can't protect the fdbev initial config
	 * scanning against hotplug events. Hence do this first and ignore the
	 * tiny window where we will loose hotplug notifactions.
	 */
	intel_fbdev_initial_config(dev);

	/* Only enable hotplug handling once the fbdev is fully set up. */
	dev_priv->enable_hotplug_processing = true;

	drm_kms_helper_poll_init(dev);

	return 0;

cleanup_gem:
	mutex_lock(&dev->struct_mutex);
	i915_gem_cleanup_ringbuffer(dev);
	i915_gem_context_fini(dev);
	mutex_unlock(&dev->struct_mutex);
	WARN_ON(dev_priv->mm.aliasing_ppgtt);
cleanup_irq:
	drm_irq_uninstall(dev);
cleanup_gem_stolen:
	i915_gem_cleanup_stolen(dev);
cleanup_vga_switcheroo:
	vga_switcheroo_unregister_client(dev->pdev);
cleanup_vga_client:
	vga_client_register(dev->pdev, NULL, NULL, NULL);
out:
	return ret;
}

int i915_master_create(struct drm_device *dev, struct drm_master *master)
{
	struct drm_i915_master_private *master_priv;

	master_priv = kzalloc(sizeof(*master_priv), GFP_KERNEL);
	if (!master_priv)
		return -ENOMEM;

	master->driver_priv = master_priv;
	return 0;
}

void i915_master_destroy(struct drm_device *dev, struct drm_master *master)
{
	struct drm_i915_master_private *master_priv = master->driver_priv;

	if (!master_priv)
		return;

	kfree(master_priv);

	master->driver_priv = NULL;
}

#if IS_ENABLED(CONFIG_FB)
static void i915_kick_out_firmware_fb(struct drm_i915_private *dev_priv)
{
	struct apertures_struct *ap;
	struct pci_dev *pdev = dev_priv->dev->pdev;
	bool primary;

	ap = alloc_apertures(1);
	if (!ap)
		return;

	ap->ranges[0].base = dev_priv->gtt.mappable_base;
	ap->ranges[0].size = dev_priv->gtt.mappable_end;

	primary =
		pdev->resource[PCI_ROM_RESOURCE].flags & IORESOURCE_ROM_SHADOW;

	remove_conflicting_framebuffers(ap, "inteldrmfb", primary);

	kfree(ap);
}
#else
static void i915_kick_out_firmware_fb(struct drm_i915_private *dev_priv)
{
}
#endif

#if !defined(CONFIG_VGA_CONSOLE)
static int i915_kick_out_vgacon(struct drm_i915_private *dev_priv)
{
	return 0;
}
#elif !defined(CONFIG_DUMMY_CONSOLE)
static int i915_kick_out_vgacon(struct drm_i915_private *dev_priv)
{
	return -ENODEV;
}
#else
static int i915_kick_out_vgacon(struct drm_i915_private *dev_priv)
{
<<<<<<< HEAD
	int ret;
=======
	int ret = 0;
>>>>>>> ae34a78c

	DRM_INFO("Replacing VGA console driver\n");

	console_lock();
<<<<<<< HEAD
	ret = do_take_over_console(&dummy_con, 0, MAX_NR_CONSOLES - 1, 1);
=======
	if (con_is_bound(&vga_con))
		ret = do_take_over_console(&dummy_con, 0, MAX_NR_CONSOLES - 1, 1);
>>>>>>> ae34a78c
	if (ret == 0) {
		ret = do_unregister_con_driver(&vga_con);

		/* Ignore "already unregistered". */
		if (ret == -ENODEV)
			ret = 0;
	}
	console_unlock();

	return ret;
}
#endif

static void i915_dump_device_info(struct drm_i915_private *dev_priv)
{
	const struct intel_device_info *info = &dev_priv->info;

#define PRINT_S(name) "%s"
#define SEP_EMPTY
#define PRINT_FLAG(name) info->name ? #name "," : ""
#define SEP_COMMA ,
	DRM_DEBUG_DRIVER("i915 device info: gen=%i, pciid=0x%04x flags="
			 DEV_INFO_FOR_EACH_FLAG(PRINT_S, SEP_EMPTY),
			 info->gen,
			 dev_priv->dev->pdev->device,
			 DEV_INFO_FOR_EACH_FLAG(PRINT_FLAG, SEP_COMMA));
#undef PRINT_S
#undef SEP_EMPTY
#undef PRINT_FLAG
#undef SEP_COMMA
}

/*
 * Determine various intel_device_info fields at runtime.
 *
 * Use it when either:
 *   - it's judged too laborious to fill n static structures with the limit
 *     when a simple if statement does the job,
 *   - run-time checks (eg read fuse/strap registers) are needed.
 *
 * This function needs to be called:
 *   - after the MMIO has been setup as we are reading registers,
 *   - after the PCH has been detected,
 *   - before the first usage of the fields it can tweak.
 */
static void intel_device_info_runtime_init(struct drm_device *dev)
{
	struct drm_i915_private *dev_priv = dev->dev_private;
	struct intel_device_info *info;
	enum pipe pipe;

	info = (struct intel_device_info *)&dev_priv->info;

	if (IS_VALLEYVIEW(dev))
		for_each_pipe(pipe)
			info->num_sprites[pipe] = 2;
	else
		for_each_pipe(pipe)
			info->num_sprites[pipe] = 1;

	if (i915.disable_display) {
		DRM_INFO("Display disabled (module parameter)\n");
		info->num_pipes = 0;
	} else if (info->num_pipes > 0 &&
		   (INTEL_INFO(dev)->gen == 7 || INTEL_INFO(dev)->gen == 8) &&
		   !IS_VALLEYVIEW(dev)) {
		u32 fuse_strap = I915_READ(FUSE_STRAP);
		u32 sfuse_strap = I915_READ(SFUSE_STRAP);

		/*
		 * SFUSE_STRAP is supposed to have a bit signalling the display
		 * is fused off. Unfortunately it seems that, at least in
		 * certain cases, fused off display means that PCH display
		 * reads don't land anywhere. In that case, we read 0s.
		 *
		 * On CPT/PPT, we can detect this case as SFUSE_STRAP_FUSE_LOCK
		 * should be set when taking over after the firmware.
		 */
		if (fuse_strap & ILK_INTERNAL_DISPLAY_DISABLE ||
		    sfuse_strap & SFUSE_STRAP_DISPLAY_DISABLED ||
		    (dev_priv->pch_type == PCH_CPT &&
		     !(sfuse_strap & SFUSE_STRAP_FUSE_LOCK))) {
			DRM_INFO("Display fused off, disabling\n");
			info->num_pipes = 0;
		}
	}
}

/**
 * i915_driver_load - setup chip and create an initial config
 * @dev: DRM device
 * @flags: startup flags
 *
 * The driver load routine has to do several things:
 *   - drive output discovery via intel_modeset_init()
 *   - initialize the memory manager
 *   - allocate initial config memory
 *   - setup the DRM framebuffer with the allocated memory
 */
int i915_driver_load(struct drm_device *dev, unsigned long flags)
{
	struct drm_i915_private *dev_priv;
	struct intel_device_info *info, *device_info;
	int ret = 0, mmio_bar, mmio_size;
	uint32_t aperture_size;

	info = (struct intel_device_info *) flags;

	/* Refuse to load on gen6+ without kms enabled. */
	if (info->gen >= 6 && !drm_core_check_feature(dev, DRIVER_MODESET)) {
		DRM_INFO("Your hardware requires kernel modesetting (KMS)\n");
		DRM_INFO("See CONFIG_DRM_I915_KMS, nomodeset, and i915.modeset parameters\n");
		return -ENODEV;
	}

	/* UMS needs agp support. */
	if (!drm_core_check_feature(dev, DRIVER_MODESET) && !dev->agp)
		return -EINVAL;

	dev_priv = kzalloc(sizeof(*dev_priv), GFP_KERNEL);
	if (dev_priv == NULL)
		return -ENOMEM;

	dev->dev_private = (void *)dev_priv;
	dev_priv->dev = dev;

	/* copy initial configuration to dev_priv->info */
	device_info = (struct intel_device_info *)&dev_priv->info;
	*device_info = *info;

	spin_lock_init(&dev_priv->irq_lock);
	spin_lock_init(&dev_priv->gpu_error.lock);
	spin_lock_init(&dev_priv->backlight_lock);
	spin_lock_init(&dev_priv->uncore.lock);
	spin_lock_init(&dev_priv->mm.object_stat_lock);
	mutex_init(&dev_priv->dpio_lock);
	mutex_init(&dev_priv->modeset_restore_lock);

	intel_pm_setup(dev);

	intel_display_crc_init(dev);

	i915_dump_device_info(dev_priv);

	/* Not all pre-production machines fall into this category, only the
	 * very first ones. Almost everything should work, except for maybe
	 * suspend/resume. And we don't implement workarounds that affect only
	 * pre-production machines. */
	if (IS_HSW_EARLY_SDV(dev))
		DRM_INFO("This is an early pre-production Haswell machine. "
			 "It may not be fully functional.\n");

	if (i915_get_bridge_dev(dev)) {
		ret = -EIO;
		goto free_priv;
	}

	mmio_bar = IS_GEN2(dev) ? 1 : 0;
	/* Before gen4, the registers and the GTT are behind different BARs.
	 * However, from gen4 onwards, the registers and the GTT are shared
	 * in the same BAR, so we want to restrict this ioremap from
	 * clobbering the GTT which we want ioremap_wc instead. Fortunately,
	 * the register BAR remains the same size for all the earlier
	 * generations up to Ironlake.
	 */
	if (info->gen < 5)
		mmio_size = 512*1024;
	else
		mmio_size = 2*1024*1024;

	dev_priv->regs = pci_iomap(dev->pdev, mmio_bar, mmio_size);
	if (!dev_priv->regs) {
		DRM_ERROR("failed to map registers\n");
		ret = -EIO;
		goto put_bridge;
	}

	/* This must be called before any calls to HAS_PCH_* */
	intel_detect_pch(dev);

	intel_uncore_init(dev);

	ret = i915_gem_gtt_init(dev);
	if (ret)
		goto out_regs;

	if (drm_core_check_feature(dev, DRIVER_MODESET)) {
		ret = i915_kick_out_vgacon(dev_priv);
		if (ret) {
			DRM_ERROR("failed to remove conflicting VGA console\n");
			goto out_gtt;
		}

		i915_kick_out_firmware_fb(dev_priv);
	}

	pci_set_master(dev->pdev);

	/* overlay on gen2 is broken and can't address above 1G */
	if (IS_GEN2(dev))
		dma_set_coherent_mask(&dev->pdev->dev, DMA_BIT_MASK(30));

	/* 965GM sometimes incorrectly writes to hardware status page (HWS)
	 * using 32bit addressing, overwriting memory if HWS is located
	 * above 4GB.
	 *
	 * The documentation also mentions an issue with undefined
	 * behaviour if any general state is accessed within a page above 4GB,
	 * which also needs to be handled carefully.
	 */
	if (IS_BROADWATER(dev) || IS_CRESTLINE(dev))
		dma_set_coherent_mask(&dev->pdev->dev, DMA_BIT_MASK(32));

	aperture_size = dev_priv->gtt.mappable_end;

	dev_priv->gtt.mappable =
		io_mapping_create_wc(dev_priv->gtt.mappable_base,
				     aperture_size);
	if (dev_priv->gtt.mappable == NULL) {
		ret = -EIO;
		goto out_gtt;
	}

	dev_priv->gtt.mtrr = arch_phys_wc_add(dev_priv->gtt.mappable_base,
					      aperture_size);

	/* The i915 workqueue is primarily used for batched retirement of
	 * requests (and thus managing bo) once the task has been completed
	 * by the GPU. i915_gem_retire_requests() is called directly when we
	 * need high-priority retirement, such as waiting for an explicit
	 * bo.
	 *
	 * It is also used for periodic low-priority events, such as
	 * idle-timers and recording error state.
	 *
	 * All tasks on the workqueue are expected to acquire the dev mutex
	 * so there is no point in running more than one instance of the
	 * workqueue at any time.  Use an ordered one.
	 */
	dev_priv->wq = alloc_ordered_workqueue("i915", 0);
	if (dev_priv->wq == NULL) {
		DRM_ERROR("Failed to create our workqueue.\n");
		ret = -ENOMEM;
		goto out_mtrrfree;
	}

	intel_irq_init(dev);
	intel_uncore_sanitize(dev);

	/* Try to make sure MCHBAR is enabled before poking at it */
	intel_setup_mchbar(dev);
	intel_setup_gmbus(dev);
	intel_opregion_setup(dev);

	intel_setup_bios(dev);

	i915_gem_load(dev);

	/* On the 945G/GM, the chipset reports the MSI capability on the
	 * integrated graphics even though the support isn't actually there
	 * according to the published specs.  It doesn't appear to function
	 * correctly in testing on 945G.
	 * This may be a side effect of MSI having been made available for PEG
	 * and the registers being closely associated.
	 *
	 * According to chipset errata, on the 965GM, MSI interrupts may
	 * be lost or delayed, but we use them anyways to avoid
	 * stuck interrupts on some machines.
	 */
	if (!IS_I945G(dev) && !IS_I945GM(dev))
		pci_enable_msi(dev->pdev);

	intel_device_info_runtime_init(dev);

	if (INTEL_INFO(dev)->num_pipes) {
		ret = drm_vblank_init(dev, INTEL_INFO(dev)->num_pipes);
		if (ret)
			goto out_gem_unload;
	}

	intel_power_domains_init(dev_priv);

	if (drm_core_check_feature(dev, DRIVER_MODESET)) {
		ret = i915_load_modeset_init(dev);
		if (ret < 0) {
			DRM_ERROR("failed to init modeset\n");
			goto out_power_well;
		}
	} else {
		/* Start out suspended in ums mode. */
		dev_priv->ums.mm_suspended = 1;
	}

	i915_setup_sysfs(dev);

	if (INTEL_INFO(dev)->num_pipes) {
		/* Must be done after probing outputs */
		intel_opregion_init(dev);
		acpi_video_register();
	}

	if (IS_GEN5(dev))
		intel_gpu_ips_init(dev_priv);

	intel_init_runtime_pm(dev_priv);

	return 0;

out_power_well:
	intel_power_domains_remove(dev_priv);
	drm_vblank_cleanup(dev);
out_gem_unload:
	WARN_ON(unregister_oom_notifier(&dev_priv->mm.oom_notifier));
	unregister_shrinker(&dev_priv->mm.shrinker);

	if (dev->pdev->msi_enabled)
		pci_disable_msi(dev->pdev);

	intel_teardown_gmbus(dev);
	intel_teardown_mchbar(dev);
	pm_qos_remove_request(&dev_priv->pm_qos);
	destroy_workqueue(dev_priv->wq);
out_mtrrfree:
	arch_phys_wc_del(dev_priv->gtt.mtrr);
	io_mapping_free(dev_priv->gtt.mappable);
out_gtt:
	dev_priv->gtt.base.cleanup(&dev_priv->gtt.base);
out_regs:
	intel_uncore_fini(dev);
	pci_iounmap(dev->pdev, dev_priv->regs);
put_bridge:
	pci_dev_put(dev_priv->bridge_dev);
free_priv:
	if (dev_priv->slab)
		kmem_cache_destroy(dev_priv->slab);
	kfree(dev_priv);
	return ret;
}

int i915_driver_unload(struct drm_device *dev)
{
	struct drm_i915_private *dev_priv = dev->dev_private;
	int ret;

	ret = i915_gem_suspend(dev);
	if (ret) {
		DRM_ERROR("failed to idle hardware: %d\n", ret);
		return ret;
	}

	intel_fini_runtime_pm(dev_priv);

	intel_gpu_ips_teardown();

	/* The i915.ko module is still not prepared to be loaded when
	 * the power well is not enabled, so just enable it in case
	 * we're going to unload/reload. */
	intel_display_set_init_power(dev_priv, true);
	intel_power_domains_remove(dev_priv);

	i915_teardown_sysfs(dev);

	WARN_ON(unregister_oom_notifier(&dev_priv->mm.oom_notifier));
	unregister_shrinker(&dev_priv->mm.shrinker);

	io_mapping_free(dev_priv->gtt.mappable);
	arch_phys_wc_del(dev_priv->gtt.mtrr);

	acpi_video_unregister();

	if (drm_core_check_feature(dev, DRIVER_MODESET)) {
		intel_fbdev_fini(dev);
		intel_modeset_cleanup(dev);
		cancel_work_sync(&dev_priv->console_resume_work);

		/*
		 * free the memory space allocated for the child device
		 * config parsed from VBT
		 */
		if (dev_priv->vbt.child_dev && dev_priv->vbt.child_dev_num) {
			kfree(dev_priv->vbt.child_dev);
			dev_priv->vbt.child_dev = NULL;
			dev_priv->vbt.child_dev_num = 0;
		}

		vga_switcheroo_unregister_client(dev->pdev);
		vga_client_register(dev->pdev, NULL, NULL, NULL);
	}

	/* Free error state after interrupts are fully disabled. */
	del_timer_sync(&dev_priv->gpu_error.hangcheck_timer);
	cancel_work_sync(&dev_priv->gpu_error.work);
	i915_destroy_error_state(dev);

	if (dev->pdev->msi_enabled)
		pci_disable_msi(dev->pdev);

	intel_opregion_fini(dev);

	if (drm_core_check_feature(dev, DRIVER_MODESET)) {
		/* Flush any outstanding unpin_work. */
		flush_workqueue(dev_priv->wq);

		mutex_lock(&dev->struct_mutex);
		i915_gem_cleanup_ringbuffer(dev);
		i915_gem_context_fini(dev);
		WARN_ON(dev_priv->mm.aliasing_ppgtt);
		mutex_unlock(&dev->struct_mutex);
		i915_gem_cleanup_stolen(dev);

		if (!I915_NEED_GFX_HWS(dev))
			i915_free_hws(dev);
	}

	WARN_ON(!list_empty(&dev_priv->vm_list));

	drm_vblank_cleanup(dev);

	intel_teardown_gmbus(dev);
	intel_teardown_mchbar(dev);

	destroy_workqueue(dev_priv->wq);
	pm_qos_remove_request(&dev_priv->pm_qos);

	dev_priv->gtt.base.cleanup(&dev_priv->gtt.base);

	intel_uncore_fini(dev);
	if (dev_priv->regs != NULL)
		pci_iounmap(dev->pdev, dev_priv->regs);

	if (dev_priv->slab)
		kmem_cache_destroy(dev_priv->slab);

	pci_dev_put(dev_priv->bridge_dev);
	kfree(dev_priv);

	return 0;
}

int i915_driver_open(struct drm_device *dev, struct drm_file *file)
{
	int ret;

	ret = i915_gem_open(dev, file);
	if (ret)
		return ret;

	return 0;
}

/**
 * i915_driver_lastclose - clean up after all DRM clients have exited
 * @dev: DRM device
 *
 * Take care of cleaning up after all DRM clients have exited.  In the
 * mode setting case, we want to restore the kernel's initial mode (just
 * in case the last client left us in a bad state).
 *
 * Additionally, in the non-mode setting case, we'll tear down the GTT
 * and DMA structures, since the kernel won't be using them, and clea
 * up any GEM state.
 */
void i915_driver_lastclose(struct drm_device * dev)
{
	struct drm_i915_private *dev_priv = dev->dev_private;

	/* On gen6+ we refuse to init without kms enabled, but then the drm core
	 * goes right around and calls lastclose. Check for this and don't clean
	 * up anything. */
	if (!dev_priv)
		return;

	if (drm_core_check_feature(dev, DRIVER_MODESET)) {
		intel_fbdev_restore_mode(dev);
		vga_switcheroo_process_delayed_switch();
		return;
	}

	i915_gem_lastclose(dev);

	i915_dma_cleanup(dev);
}

void i915_driver_preclose(struct drm_device * dev, struct drm_file *file_priv)
{
	mutex_lock(&dev->struct_mutex);
	i915_gem_context_close(dev, file_priv);
	i915_gem_release(dev, file_priv);
	mutex_unlock(&dev->struct_mutex);
}

void i915_driver_postclose(struct drm_device *dev, struct drm_file *file)
{
	struct drm_i915_file_private *file_priv = file->driver_priv;

	if (file_priv && file_priv->bsd_ring)
		file_priv->bsd_ring = NULL;
	kfree(file_priv);
}

const struct drm_ioctl_desc i915_ioctls[] = {
	DRM_IOCTL_DEF_DRV(I915_INIT, i915_dma_init, DRM_AUTH|DRM_MASTER|DRM_ROOT_ONLY),
	DRM_IOCTL_DEF_DRV(I915_FLUSH, i915_flush_ioctl, DRM_AUTH),
	DRM_IOCTL_DEF_DRV(I915_FLIP, i915_flip_bufs, DRM_AUTH),
	DRM_IOCTL_DEF_DRV(I915_BATCHBUFFER, i915_batchbuffer, DRM_AUTH),
	DRM_IOCTL_DEF_DRV(I915_IRQ_EMIT, i915_irq_emit, DRM_AUTH),
	DRM_IOCTL_DEF_DRV(I915_IRQ_WAIT, i915_irq_wait, DRM_AUTH),
	DRM_IOCTL_DEF_DRV(I915_GETPARAM, i915_getparam, DRM_AUTH|DRM_RENDER_ALLOW),
	DRM_IOCTL_DEF_DRV(I915_SETPARAM, i915_setparam, DRM_AUTH|DRM_MASTER|DRM_ROOT_ONLY),
	DRM_IOCTL_DEF_DRV(I915_ALLOC, drm_noop, DRM_AUTH),
	DRM_IOCTL_DEF_DRV(I915_FREE, drm_noop, DRM_AUTH),
	DRM_IOCTL_DEF_DRV(I915_INIT_HEAP, drm_noop, DRM_AUTH|DRM_MASTER|DRM_ROOT_ONLY),
	DRM_IOCTL_DEF_DRV(I915_CMDBUFFER, i915_cmdbuffer, DRM_AUTH),
	DRM_IOCTL_DEF_DRV(I915_DESTROY_HEAP,  drm_noop, DRM_AUTH|DRM_MASTER|DRM_ROOT_ONLY),
	DRM_IOCTL_DEF_DRV(I915_SET_VBLANK_PIPE,  drm_noop, DRM_AUTH|DRM_MASTER|DRM_ROOT_ONLY),
	DRM_IOCTL_DEF_DRV(I915_GET_VBLANK_PIPE,  i915_vblank_pipe_get, DRM_AUTH),
	DRM_IOCTL_DEF_DRV(I915_VBLANK_SWAP, i915_vblank_swap, DRM_AUTH),
	DRM_IOCTL_DEF_DRV(I915_HWS_ADDR, i915_set_status_page, DRM_AUTH|DRM_MASTER|DRM_ROOT_ONLY),
	DRM_IOCTL_DEF_DRV(I915_GEM_INIT, i915_gem_init_ioctl, DRM_AUTH|DRM_MASTER|DRM_ROOT_ONLY|DRM_UNLOCKED),
	DRM_IOCTL_DEF_DRV(I915_GEM_EXECBUFFER, i915_gem_execbuffer, DRM_AUTH|DRM_UNLOCKED),
	DRM_IOCTL_DEF_DRV(I915_GEM_EXECBUFFER2, i915_gem_execbuffer2, DRM_AUTH|DRM_UNLOCKED|DRM_RENDER_ALLOW),
	DRM_IOCTL_DEF_DRV(I915_GEM_PIN, i915_gem_pin_ioctl, DRM_AUTH|DRM_ROOT_ONLY|DRM_UNLOCKED),
	DRM_IOCTL_DEF_DRV(I915_GEM_UNPIN, i915_gem_unpin_ioctl, DRM_AUTH|DRM_ROOT_ONLY|DRM_UNLOCKED),
	DRM_IOCTL_DEF_DRV(I915_GEM_BUSY, i915_gem_busy_ioctl, DRM_AUTH|DRM_UNLOCKED|DRM_RENDER_ALLOW),
	DRM_IOCTL_DEF_DRV(I915_GEM_SET_CACHING, i915_gem_set_caching_ioctl, DRM_UNLOCKED|DRM_RENDER_ALLOW),
	DRM_IOCTL_DEF_DRV(I915_GEM_GET_CACHING, i915_gem_get_caching_ioctl, DRM_UNLOCKED|DRM_RENDER_ALLOW),
	DRM_IOCTL_DEF_DRV(I915_GEM_THROTTLE, i915_gem_throttle_ioctl, DRM_AUTH|DRM_UNLOCKED|DRM_RENDER_ALLOW),
	DRM_IOCTL_DEF_DRV(I915_GEM_ENTERVT, i915_gem_entervt_ioctl, DRM_AUTH|DRM_MASTER|DRM_ROOT_ONLY|DRM_UNLOCKED),
	DRM_IOCTL_DEF_DRV(I915_GEM_LEAVEVT, i915_gem_leavevt_ioctl, DRM_AUTH|DRM_MASTER|DRM_ROOT_ONLY|DRM_UNLOCKED),
	DRM_IOCTL_DEF_DRV(I915_GEM_CREATE, i915_gem_create_ioctl, DRM_UNLOCKED|DRM_RENDER_ALLOW),
	DRM_IOCTL_DEF_DRV(I915_GEM_PREAD, i915_gem_pread_ioctl, DRM_UNLOCKED|DRM_RENDER_ALLOW),
	DRM_IOCTL_DEF_DRV(I915_GEM_PWRITE, i915_gem_pwrite_ioctl, DRM_UNLOCKED|DRM_RENDER_ALLOW),
	DRM_IOCTL_DEF_DRV(I915_GEM_MMAP, i915_gem_mmap_ioctl, DRM_UNLOCKED|DRM_RENDER_ALLOW),
	DRM_IOCTL_DEF_DRV(I915_GEM_MMAP_GTT, i915_gem_mmap_gtt_ioctl, DRM_UNLOCKED|DRM_RENDER_ALLOW),
	DRM_IOCTL_DEF_DRV(I915_GEM_SET_DOMAIN, i915_gem_set_domain_ioctl, DRM_UNLOCKED|DRM_RENDER_ALLOW),
	DRM_IOCTL_DEF_DRV(I915_GEM_SW_FINISH, i915_gem_sw_finish_ioctl, DRM_UNLOCKED|DRM_RENDER_ALLOW),
	DRM_IOCTL_DEF_DRV(I915_GEM_SET_TILING, i915_gem_set_tiling, DRM_UNLOCKED|DRM_RENDER_ALLOW),
	DRM_IOCTL_DEF_DRV(I915_GEM_GET_TILING, i915_gem_get_tiling, DRM_UNLOCKED|DRM_RENDER_ALLOW),
	DRM_IOCTL_DEF_DRV(I915_GEM_GET_APERTURE, i915_gem_get_aperture_ioctl, DRM_UNLOCKED|DRM_RENDER_ALLOW),
	DRM_IOCTL_DEF_DRV(I915_GET_PIPE_FROM_CRTC_ID, intel_get_pipe_from_crtc_id, DRM_UNLOCKED),
	DRM_IOCTL_DEF_DRV(I915_GEM_MADVISE, i915_gem_madvise_ioctl, DRM_UNLOCKED|DRM_RENDER_ALLOW),
	DRM_IOCTL_DEF_DRV(I915_OVERLAY_PUT_IMAGE, intel_overlay_put_image, DRM_MASTER|DRM_CONTROL_ALLOW|DRM_UNLOCKED),
	DRM_IOCTL_DEF_DRV(I915_OVERLAY_ATTRS, intel_overlay_attrs, DRM_MASTER|DRM_CONTROL_ALLOW|DRM_UNLOCKED),
	DRM_IOCTL_DEF_DRV(I915_SET_SPRITE_COLORKEY, intel_sprite_set_colorkey, DRM_MASTER|DRM_CONTROL_ALLOW|DRM_UNLOCKED),
	DRM_IOCTL_DEF_DRV(I915_GET_SPRITE_COLORKEY, intel_sprite_get_colorkey, DRM_MASTER|DRM_CONTROL_ALLOW|DRM_UNLOCKED),
	DRM_IOCTL_DEF_DRV(I915_GEM_WAIT, i915_gem_wait_ioctl, DRM_AUTH|DRM_UNLOCKED|DRM_RENDER_ALLOW),
	DRM_IOCTL_DEF_DRV(I915_GEM_CONTEXT_CREATE, i915_gem_context_create_ioctl, DRM_UNLOCKED|DRM_RENDER_ALLOW),
	DRM_IOCTL_DEF_DRV(I915_GEM_CONTEXT_DESTROY, i915_gem_context_destroy_ioctl, DRM_UNLOCKED|DRM_RENDER_ALLOW),
	DRM_IOCTL_DEF_DRV(I915_REG_READ, i915_reg_read_ioctl, DRM_UNLOCKED|DRM_RENDER_ALLOW),
	DRM_IOCTL_DEF_DRV(I915_GET_RESET_STATS, i915_get_reset_stats_ioctl, DRM_UNLOCKED|DRM_RENDER_ALLOW),
	DRM_IOCTL_DEF_DRV(I915_GEM_USERPTR, i915_gem_userptr_ioctl, DRM_UNLOCKED|DRM_RENDER_ALLOW),
};

int i915_max_ioctl = ARRAY_SIZE(i915_ioctls);

/*
 * This is really ugly: Because old userspace abused the linux agp interface to
 * manage the gtt, we need to claim that all intel devices are agp.  For
 * otherwise the drm core refuses to initialize the agp support code.
 */
int i915_driver_device_is_agp(struct drm_device * dev)
{
	return 1;
}<|MERGE_RESOLUTION|>--- conflicted
+++ resolved
@@ -1464,21 +1464,13 @@
 #else
 static int i915_kick_out_vgacon(struct drm_i915_private *dev_priv)
 {
-<<<<<<< HEAD
-	int ret;
-=======
 	int ret = 0;
->>>>>>> ae34a78c
 
 	DRM_INFO("Replacing VGA console driver\n");
 
 	console_lock();
-<<<<<<< HEAD
-	ret = do_take_over_console(&dummy_con, 0, MAX_NR_CONSOLES - 1, 1);
-=======
 	if (con_is_bound(&vga_con))
 		ret = do_take_over_console(&dummy_con, 0, MAX_NR_CONSOLES - 1, 1);
->>>>>>> ae34a78c
 	if (ret == 0) {
 		ret = do_unregister_con_driver(&vga_con);
 
