/******************************************************************************
 *
 * Copyright(c) 2003 - 2009 Intel Corporation. All rights reserved.
 *
 * Portions of this file are derived from the ipw3945 project, as well
 * as portions of the ieee80211 subsystem header files.
 *
 * This program is free software; you can redistribute it and/or modify it
 * under the terms of version 2 of the GNU General Public License as
 * published by the Free Software Foundation.
 *
 * This program is distributed in the hope that it will be useful, but WITHOUT
 * ANY WARRANTY; without even the implied warranty of MERCHANTABILITY or
 * FITNESS FOR A PARTICULAR PURPOSE.  See the GNU General Public License for
 * more details.
 *
 * You should have received a copy of the GNU General Public License along with
 * this program; if not, write to the Free Software Foundation, Inc.,
 * 51 Franklin Street, Fifth Floor, Boston, MA 02110, USA
 *
 * The full GNU General Public License is included in this distribution in the
 * file called LICENSE.
 *
 * Contact Information:
 *  Intel Linux Wireless <ilw@linux.intel.com>
 * Intel Corporation, 5200 N.E. Elam Young Parkway, Hillsboro, OR 97124-6497
 *
 *****************************************************************************/

#include <linux/etherdevice.h>
#include <net/mac80211.h>
#include <asm/unaligned.h>
#include "iwl-eeprom.h"
#include "iwl-dev.h"
#include "iwl-core.h"
#include "iwl-sta.h"
#include "iwl-io.h"
#include "iwl-calib.h"
#include "iwl-helpers.h"
/************************** RX-FUNCTIONS ****************************/
/*
 * Rx theory of operation
 *
 * Driver allocates a circular buffer of Receive Buffer Descriptors (RBDs),
 * each of which point to Receive Buffers to be filled by the NIC.  These get
 * used not only for Rx frames, but for any command response or notification
 * from the NIC.  The driver and NIC manage the Rx buffers by means
 * of indexes into the circular buffer.
 *
 * Rx Queue Indexes
 * The host/firmware share two index registers for managing the Rx buffers.
 *
 * The READ index maps to the first position that the firmware may be writing
 * to -- the driver can read up to (but not including) this position and get
 * good data.
 * The READ index is managed by the firmware once the card is enabled.
 *
 * The WRITE index maps to the last position the driver has read from -- the
 * position preceding WRITE is the last slot the firmware can place a packet.
 *
 * The queue is empty (no good data) if WRITE = READ - 1, and is full if
 * WRITE = READ.
 *
 * During initialization, the host sets up the READ queue position to the first
 * INDEX position, and WRITE to the last (READ - 1 wrapped)
 *
 * When the firmware places a packet in a buffer, it will advance the READ index
 * and fire the RX interrupt.  The driver can then query the READ index and
 * process as many packets as possible, moving the WRITE index forward as it
 * resets the Rx queue buffers with new memory.
 *
 * The management in the driver is as follows:
 * + A list of pre-allocated SKBs is stored in iwl->rxq->rx_free.  When
 *   iwl->rxq->free_count drops to or below RX_LOW_WATERMARK, work is scheduled
 *   to replenish the iwl->rxq->rx_free.
 * + In iwl_rx_replenish (scheduled) if 'processed' != 'read' then the
 *   iwl->rxq is replenished and the READ INDEX is updated (updating the
 *   'processed' and 'read' driver indexes as well)
 * + A received packet is processed and handed to the kernel network stack,
 *   detached from the iwl->rxq.  The driver 'processed' index is updated.
 * + The Host/Firmware iwl->rxq is replenished at tasklet time from the rx_free
 *   list. If there are no allocated buffers in iwl->rxq->rx_free, the READ
 *   INDEX is not incremented and iwl->status(RX_STALLED) is set.  If there
 *   were enough free buffers and RX_STALLED is set it is cleared.
 *
 *
 * Driver sequence:
 *
 * iwl_rx_queue_alloc()   Allocates rx_free
 * iwl_rx_replenish()     Replenishes rx_free list from rx_used, and calls
 *                            iwl_rx_queue_restock
 * iwl_rx_queue_restock() Moves available buffers from rx_free into Rx
 *                            queue, updates firmware pointers, and updates
 *                            the WRITE index.  If insufficient rx_free buffers
 *                            are available, schedules iwl_rx_replenish
 *
 * -- enable interrupts --
 * ISR - iwl_rx()         Detach iwl_rx_mem_buffers from pool up to the
 *                            READ INDEX, detaching the SKB from the pool.
 *                            Moves the packet buffer from queue to rx_used.
 *                            Calls iwl_rx_queue_restock to refill any empty
 *                            slots.
 * ...
 *
 */

/**
 * iwl_rx_queue_space - Return number of free slots available in queue.
 */
int iwl_rx_queue_space(const struct iwl_rx_queue *q)
{
	int s = q->read - q->write;
	if (s <= 0)
		s += RX_QUEUE_SIZE;
	/* keep some buffer to not confuse full and empty queue */
	s -= 2;
	if (s < 0)
		s = 0;
	return s;
}
EXPORT_SYMBOL(iwl_rx_queue_space);

/**
 * iwl_rx_queue_update_write_ptr - Update the write pointer for the RX queue
 */
int iwl_rx_queue_update_write_ptr(struct iwl_priv *priv, struct iwl_rx_queue *q)
{
	unsigned long flags;
	u32 rx_wrt_ptr_reg = priv->hw_params.rx_wrt_ptr_reg;
	u32 reg;
	int ret = 0;

	spin_lock_irqsave(&q->lock, flags);

	if (q->need_update == 0)
		goto exit_unlock;

	/* If power-saving is in use, make sure device is awake */
	if (test_bit(STATUS_POWER_PMI, &priv->status)) {
		reg = iwl_read32(priv, CSR_UCODE_DRV_GP1);

		if (reg & CSR_UCODE_DRV_GP1_BIT_MAC_SLEEP) {
			iwl_set_bit(priv, CSR_GP_CNTRL,
				    CSR_GP_CNTRL_REG_FLAG_MAC_ACCESS_REQ);
			goto exit_unlock;
		}

		q->write_actual = (q->write & ~0x7);
		iwl_write_direct32(priv, rx_wrt_ptr_reg, q->write_actual);

	/* Else device is assumed to be awake */
	} else {
		/* Device expects a multiple of 8 */
		q->write_actual = (q->write & ~0x7);
		iwl_write_direct32(priv, rx_wrt_ptr_reg, q->write_actual);
	}

	q->need_update = 0;

 exit_unlock:
	spin_unlock_irqrestore(&q->lock, flags);
	return ret;
}
EXPORT_SYMBOL(iwl_rx_queue_update_write_ptr);
/**
 * iwl_dma_addr2rbd_ptr - convert a DMA address to a uCode read buffer ptr
 */
static inline __le32 iwl_dma_addr2rbd_ptr(struct iwl_priv *priv,
					  dma_addr_t dma_addr)
{
	return cpu_to_le32((u32)(dma_addr >> 8));
}

/**
 * iwl_rx_queue_restock - refill RX queue from pre-allocated pool
 *
 * If there are slots in the RX queue that need to be restocked,
 * and we have free pre-allocated buffers, fill the ranks as much
 * as we can, pulling from rx_free.
 *
 * This moves the 'write' index forward to catch up with 'processed', and
 * also updates the memory address in the firmware to reference the new
 * target buffer.
 */
int iwl_rx_queue_restock(struct iwl_priv *priv)
{
	struct iwl_rx_queue *rxq = &priv->rxq;
	struct list_head *element;
	struct iwl_rx_mem_buffer *rxb;
	unsigned long flags;
	int write;
	int ret = 0;

	spin_lock_irqsave(&rxq->lock, flags);
	write = rxq->write & ~0x7;
	while ((iwl_rx_queue_space(rxq) > 0) && (rxq->free_count)) {
		/* Get next free Rx buffer, remove from free list */
		element = rxq->rx_free.next;
		rxb = list_entry(element, struct iwl_rx_mem_buffer, list);
		list_del(element);

		/* Point to Rx buffer via next RBD in circular buffer */
		rxq->bd[rxq->write] = iwl_dma_addr2rbd_ptr(priv, rxb->aligned_dma_addr);
		rxq->queue[rxq->write] = rxb;
		rxq->write = (rxq->write + 1) & RX_QUEUE_MASK;
		rxq->free_count--;
	}
	spin_unlock_irqrestore(&rxq->lock, flags);
	/* If the pre-allocated buffer pool is dropping low, schedule to
	 * refill it */
	if (rxq->free_count <= RX_LOW_WATERMARK)
		queue_work(priv->workqueue, &priv->rx_replenish);


	/* If we've added more space for the firmware to place data, tell it.
	 * Increment device's write pointer in multiples of 8. */
	if (rxq->write_actual != (rxq->write & ~0x7)) {
		spin_lock_irqsave(&rxq->lock, flags);
		rxq->need_update = 1;
		spin_unlock_irqrestore(&rxq->lock, flags);
		ret = iwl_rx_queue_update_write_ptr(priv, rxq);
	}

	return ret;
}
EXPORT_SYMBOL(iwl_rx_queue_restock);


/**
 * iwl_rx_replenish - Move all used packet from rx_used to rx_free
 *
 * When moving to rx_free an SKB is allocated for the slot.
 *
 * Also restock the Rx queue via iwl_rx_queue_restock.
 * This is called as a scheduled work item (except for during initialization)
 */
void iwl_rx_allocate(struct iwl_priv *priv, gfp_t priority)
{
	struct iwl_rx_queue *rxq = &priv->rxq;
	struct list_head *element;
	struct iwl_rx_mem_buffer *rxb;
	struct sk_buff *skb;
	unsigned long flags;

	while (1) {
		spin_lock_irqsave(&rxq->lock, flags);
		if (list_empty(&rxq->rx_used)) {
			spin_unlock_irqrestore(&rxq->lock, flags);
			return;
		}
		spin_unlock_irqrestore(&rxq->lock, flags);

		if (rxq->free_count > RX_LOW_WATERMARK)
			priority |= __GFP_NOWARN;
		/* Alloc a new receive buffer */
		skb = alloc_skb(priv->hw_params.rx_buf_size + 256,
						priority);

		if (!skb) {
<<<<<<< HEAD
			IWL_CRIT(priv, "Can not allocate SKB buffers\n");
=======
			if (net_ratelimit())
				IWL_DEBUG_INFO(priv, "Failed to allocate SKB buffer.\n");
			if ((rxq->free_count <= RX_LOW_WATERMARK) &&
			    net_ratelimit())
				IWL_CRIT(priv, "Failed to allocate SKB buffer with %s. Only %u free buffers remaining.\n",
					 priority == GFP_ATOMIC ?  "GFP_ATOMIC" : "GFP_KERNEL",
					 rxq->free_count);
>>>>>>> b37fa870
			/* We don't reschedule replenish work here -- we will
			 * call the restock method and if it still needs
			 * more buffers it will schedule replenish */
			break;
		}

		spin_lock_irqsave(&rxq->lock, flags);

		if (list_empty(&rxq->rx_used)) {
			spin_unlock_irqrestore(&rxq->lock, flags);
			dev_kfree_skb_any(skb);
			return;
		}
		element = rxq->rx_used.next;
		rxb = list_entry(element, struct iwl_rx_mem_buffer, list);
		list_del(element);

		spin_unlock_irqrestore(&rxq->lock, flags);

		rxb->skb = skb;
		/* Get physical address of RB/SKB */
		rxb->real_dma_addr = pci_map_single(
					priv->pci_dev,
					rxb->skb->data,
					priv->hw_params.rx_buf_size + 256,
					PCI_DMA_FROMDEVICE);
		/* dma address must be no more than 36 bits */
		BUG_ON(rxb->real_dma_addr & ~DMA_BIT_MASK(36));
		/* and also 256 byte aligned! */
		rxb->aligned_dma_addr = ALIGN(rxb->real_dma_addr, 256);
		skb_reserve(rxb->skb, rxb->aligned_dma_addr - rxb->real_dma_addr);

		spin_lock_irqsave(&rxq->lock, flags);

		list_add_tail(&rxb->list, &rxq->rx_free);
		rxq->free_count++;
		priv->alloc_rxb_skb++;

		spin_unlock_irqrestore(&rxq->lock, flags);
	}
}

void iwl_rx_replenish(struct iwl_priv *priv)
{
	unsigned long flags;

	iwl_rx_allocate(priv, GFP_KERNEL);

	spin_lock_irqsave(&priv->lock, flags);
	iwl_rx_queue_restock(priv);
	spin_unlock_irqrestore(&priv->lock, flags);
}
EXPORT_SYMBOL(iwl_rx_replenish);

void iwl_rx_replenish_now(struct iwl_priv *priv)
{
	iwl_rx_allocate(priv, GFP_ATOMIC);

	iwl_rx_queue_restock(priv);
}
EXPORT_SYMBOL(iwl_rx_replenish_now);


/* Assumes that the skb field of the buffers in 'pool' is kept accurate.
 * If an SKB has been detached, the POOL needs to have its SKB set to NULL
 * This free routine walks the list of POOL entries and if SKB is set to
 * non NULL it is unmapped and freed
 */
void iwl_rx_queue_free(struct iwl_priv *priv, struct iwl_rx_queue *rxq)
{
	int i;
	for (i = 0; i < RX_QUEUE_SIZE + RX_FREE_BUFFERS; i++) {
		if (rxq->pool[i].skb != NULL) {
			pci_unmap_single(priv->pci_dev,
					 rxq->pool[i].real_dma_addr,
					 priv->hw_params.rx_buf_size + 256,
					 PCI_DMA_FROMDEVICE);
			dev_kfree_skb(rxq->pool[i].skb);
		}
	}

	pci_free_consistent(priv->pci_dev, 4 * RX_QUEUE_SIZE, rxq->bd,
			    rxq->dma_addr);
	pci_free_consistent(priv->pci_dev, sizeof(struct iwl_rb_status),
			    rxq->rb_stts, rxq->rb_stts_dma);
	rxq->bd = NULL;
	rxq->rb_stts  = NULL;
}
EXPORT_SYMBOL(iwl_rx_queue_free);

int iwl_rx_queue_alloc(struct iwl_priv *priv)
{
	struct iwl_rx_queue *rxq = &priv->rxq;
	struct pci_dev *dev = priv->pci_dev;
	int i;

	spin_lock_init(&rxq->lock);
	INIT_LIST_HEAD(&rxq->rx_free);
	INIT_LIST_HEAD(&rxq->rx_used);

	/* Alloc the circular buffer of Read Buffer Descriptors (RBDs) */
	rxq->bd = pci_alloc_consistent(dev, 4 * RX_QUEUE_SIZE, &rxq->dma_addr);
	if (!rxq->bd)
		goto err_bd;

	rxq->rb_stts = pci_alloc_consistent(dev, sizeof(struct iwl_rb_status),
					&rxq->rb_stts_dma);
	if (!rxq->rb_stts)
		goto err_rb;

	/* Fill the rx_used queue with _all_ of the Rx buffers */
	for (i = 0; i < RX_FREE_BUFFERS + RX_QUEUE_SIZE; i++)
		list_add_tail(&rxq->pool[i].list, &rxq->rx_used);

	/* Set us so that we have processed and used all buffers, but have
	 * not restocked the Rx queue with fresh buffers */
	rxq->read = rxq->write = 0;
	rxq->write_actual = 0;
	rxq->free_count = 0;
	rxq->need_update = 0;
	return 0;

err_rb:
	pci_free_consistent(priv->pci_dev, 4 * RX_QUEUE_SIZE, rxq->bd,
			    rxq->dma_addr);
err_bd:
	return -ENOMEM;
}
EXPORT_SYMBOL(iwl_rx_queue_alloc);

void iwl_rx_queue_reset(struct iwl_priv *priv, struct iwl_rx_queue *rxq)
{
	unsigned long flags;
	int i;
	spin_lock_irqsave(&rxq->lock, flags);
	INIT_LIST_HEAD(&rxq->rx_free);
	INIT_LIST_HEAD(&rxq->rx_used);
	/* Fill the rx_used queue with _all_ of the Rx buffers */
	for (i = 0; i < RX_FREE_BUFFERS + RX_QUEUE_SIZE; i++) {
		/* In the reset function, these buffers may have been allocated
		 * to an SKB, so we need to unmap and free potential storage */
		if (rxq->pool[i].skb != NULL) {
			pci_unmap_single(priv->pci_dev,
					 rxq->pool[i].real_dma_addr,
					 priv->hw_params.rx_buf_size + 256,
					 PCI_DMA_FROMDEVICE);
			priv->alloc_rxb_skb--;
			dev_kfree_skb(rxq->pool[i].skb);
			rxq->pool[i].skb = NULL;
		}
		list_add_tail(&rxq->pool[i].list, &rxq->rx_used);
	}

	/* Set us so that we have processed and used all buffers, but have
	 * not restocked the Rx queue with fresh buffers */
	rxq->read = rxq->write = 0;
	rxq->write_actual = 0;
	rxq->free_count = 0;
	spin_unlock_irqrestore(&rxq->lock, flags);
}

int iwl_rx_init(struct iwl_priv *priv, struct iwl_rx_queue *rxq)
{
	u32 rb_size;
	const u32 rfdnlog = RX_QUEUE_SIZE_LOG; /* 256 RBDs */
	u32 rb_timeout = 0; /* FIXME: RX_RB_TIMEOUT for all devices? */

	if (!priv->cfg->use_isr_legacy)
		rb_timeout = RX_RB_TIMEOUT;

	if (priv->cfg->mod_params->amsdu_size_8K)
		rb_size = FH_RCSR_RX_CONFIG_REG_VAL_RB_SIZE_8K;
	else
		rb_size = FH_RCSR_RX_CONFIG_REG_VAL_RB_SIZE_4K;

	/* Stop Rx DMA */
	iwl_write_direct32(priv, FH_MEM_RCSR_CHNL0_CONFIG_REG, 0);

	/* Reset driver's Rx queue write index */
	iwl_write_direct32(priv, FH_RSCSR_CHNL0_RBDCB_WPTR_REG, 0);

	/* Tell device where to find RBD circular buffer in DRAM */
	iwl_write_direct32(priv, FH_RSCSR_CHNL0_RBDCB_BASE_REG,
			   (u32)(rxq->dma_addr >> 8));

	/* Tell device where in DRAM to update its Rx status */
	iwl_write_direct32(priv, FH_RSCSR_CHNL0_STTS_WPTR_REG,
			   rxq->rb_stts_dma >> 4);

	/* Enable Rx DMA
	 * FH_RCSR_CHNL0_RX_IGNORE_RXF_EMPTY is set because of HW bug in
	 *      the credit mechanism in 5000 HW RX FIFO
	 * Direct rx interrupts to hosts
	 * Rx buffer size 4 or 8k
	 * RB timeout 0x10
	 * 256 RBDs
	 */
	iwl_write_direct32(priv, FH_MEM_RCSR_CHNL0_CONFIG_REG,
			   FH_RCSR_RX_CONFIG_CHNL_EN_ENABLE_VAL |
			   FH_RCSR_CHNL0_RX_IGNORE_RXF_EMPTY |
			   FH_RCSR_CHNL0_RX_CONFIG_IRQ_DEST_INT_HOST_VAL |
			   FH_RCSR_CHNL0_RX_CONFIG_SINGLE_FRAME_MSK |
			   rb_size|
			   (rb_timeout << FH_RCSR_RX_CONFIG_REG_IRQ_RBTH_POS)|
			   (rfdnlog << FH_RCSR_RX_CONFIG_RBDCB_SIZE_POS));

	iwl_write32(priv, CSR_INT_COALESCING, 0x40);

	return 0;
}

int iwl_rxq_stop(struct iwl_priv *priv)
{

	/* stop Rx DMA */
	iwl_write_direct32(priv, FH_MEM_RCSR_CHNL0_CONFIG_REG, 0);
	iwl_poll_direct_bit(priv, FH_MEM_RSSR_RX_STATUS_REG,
			    FH_RSSR_CHNL0_RX_STATUS_CHNL_IDLE, 1000);

	return 0;
}
EXPORT_SYMBOL(iwl_rxq_stop);

void iwl_rx_missed_beacon_notif(struct iwl_priv *priv,
				struct iwl_rx_mem_buffer *rxb)

{
	struct iwl_rx_packet *pkt = (struct iwl_rx_packet *)rxb->skb->data;
	struct iwl_missed_beacon_notif *missed_beacon;

	missed_beacon = &pkt->u.missed_beacon;
	if (le32_to_cpu(missed_beacon->consequtive_missed_beacons) > 5) {
		IWL_DEBUG_CALIB(priv, "missed bcn cnsq %d totl %d rcd %d expctd %d\n",
		    le32_to_cpu(missed_beacon->consequtive_missed_beacons),
		    le32_to_cpu(missed_beacon->total_missed_becons),
		    le32_to_cpu(missed_beacon->num_recvd_beacons),
		    le32_to_cpu(missed_beacon->num_expected_beacons));
		if (!test_bit(STATUS_SCANNING, &priv->status))
			iwl_init_sensitivity(priv);
	}
}
EXPORT_SYMBOL(iwl_rx_missed_beacon_notif);


/* Calculate noise level, based on measurements during network silence just
 *   before arriving beacon.  This measurement can be done only if we know
 *   exactly when to expect beacons, therefore only when we're associated. */
static void iwl_rx_calc_noise(struct iwl_priv *priv)
{
	struct statistics_rx_non_phy *rx_info
				= &(priv->statistics.rx.general);
	int num_active_rx = 0;
	int total_silence = 0;
	int bcn_silence_a =
		le32_to_cpu(rx_info->beacon_silence_rssi_a) & IN_BAND_FILTER;
	int bcn_silence_b =
		le32_to_cpu(rx_info->beacon_silence_rssi_b) & IN_BAND_FILTER;
	int bcn_silence_c =
		le32_to_cpu(rx_info->beacon_silence_rssi_c) & IN_BAND_FILTER;

	if (bcn_silence_a) {
		total_silence += bcn_silence_a;
		num_active_rx++;
	}
	if (bcn_silence_b) {
		total_silence += bcn_silence_b;
		num_active_rx++;
	}
	if (bcn_silence_c) {
		total_silence += bcn_silence_c;
		num_active_rx++;
	}

	/* Average among active antennas */
	if (num_active_rx)
		priv->last_rx_noise = (total_silence / num_active_rx) - 107;
	else
		priv->last_rx_noise = IWL_NOISE_MEAS_NOT_AVAILABLE;

	IWL_DEBUG_CALIB(priv, "inband silence a %u, b %u, c %u, dBm %d\n",
			bcn_silence_a, bcn_silence_b, bcn_silence_c,
			priv->last_rx_noise);
}

#define REG_RECALIB_PERIOD (60)

void iwl_rx_statistics(struct iwl_priv *priv,
			      struct iwl_rx_mem_buffer *rxb)
{
	int change;
	struct iwl_rx_packet *pkt = (struct iwl_rx_packet *)rxb->skb->data;

	IWL_DEBUG_RX(priv, "Statistics notification received (%d vs %d).\n",
		     (int)sizeof(priv->statistics),
		     le32_to_cpu(pkt->len_n_flags) & FH_RSCSR_FRAME_SIZE_MSK);

	change = ((priv->statistics.general.temperature !=
		   pkt->u.stats.general.temperature) ||
		  ((priv->statistics.flag &
		    STATISTICS_REPLY_FLG_HT40_MODE_MSK) !=
		   (pkt->u.stats.flag & STATISTICS_REPLY_FLG_HT40_MODE_MSK)));

	memcpy(&priv->statistics, &pkt->u.stats, sizeof(priv->statistics));

	set_bit(STATUS_STATISTICS, &priv->status);

	/* Reschedule the statistics timer to occur in
	 * REG_RECALIB_PERIOD seconds to ensure we get a
	 * thermal update even if the uCode doesn't give
	 * us one */
	mod_timer(&priv->statistics_periodic, jiffies +
		  msecs_to_jiffies(REG_RECALIB_PERIOD * 1000));

	if (unlikely(!test_bit(STATUS_SCANNING, &priv->status)) &&
	    (pkt->hdr.cmd == STATISTICS_NOTIFICATION)) {
		iwl_rx_calc_noise(priv);
		queue_work(priv->workqueue, &priv->run_time_calib_work);
	}

	iwl_leds_background(priv);

	if (priv->cfg->ops->lib->temp_ops.temperature && change)
		priv->cfg->ops->lib->temp_ops.temperature(priv);
}
EXPORT_SYMBOL(iwl_rx_statistics);

#define PERFECT_RSSI (-20) /* dBm */
#define WORST_RSSI (-95)   /* dBm */
#define RSSI_RANGE (PERFECT_RSSI - WORST_RSSI)

/* Calculate an indication of rx signal quality (a percentage, not dBm!).
 * See http://www.ces.clemson.edu/linux/signal_quality.shtml for info
 *   about formulas used below. */
static int iwl_calc_sig_qual(int rssi_dbm, int noise_dbm)
{
	int sig_qual;
	int degradation = PERFECT_RSSI - rssi_dbm;

	/* If we get a noise measurement, use signal-to-noise ratio (SNR)
	 * as indicator; formula is (signal dbm - noise dbm).
	 * SNR at or above 40 is a great signal (100%).
	 * Below that, scale to fit SNR of 0 - 40 dB within 0 - 100% indicator.
	 * Weakest usable signal is usually 10 - 15 dB SNR. */
	if (noise_dbm) {
		if (rssi_dbm - noise_dbm >= 40)
			return 100;
		else if (rssi_dbm < noise_dbm)
			return 0;
		sig_qual = ((rssi_dbm - noise_dbm) * 5) / 2;

	/* Else use just the signal level.
	 * This formula is a least squares fit of data points collected and
	 *   compared with a reference system that had a percentage (%) display
	 *   for signal quality. */
	} else
		sig_qual = (100 * (RSSI_RANGE * RSSI_RANGE) - degradation *
			    (15 * RSSI_RANGE + 62 * degradation)) /
			   (RSSI_RANGE * RSSI_RANGE);

	if (sig_qual > 100)
		sig_qual = 100;
	else if (sig_qual < 1)
		sig_qual = 0;

	return sig_qual;
}

/* Calc max signal level (dBm) among 3 possible receivers */
static inline int iwl_calc_rssi(struct iwl_priv *priv,
				struct iwl_rx_phy_res *rx_resp)
{
	return priv->cfg->ops->utils->calc_rssi(priv, rx_resp);
}

#ifdef CONFIG_IWLWIFI_DEBUG
/**
 * iwl_dbg_report_frame - dump frame to syslog during debug sessions
 *
 * You may hack this function to show different aspects of received frames,
 * including selective frame dumps.
 * group100 parameter selects whether to show 1 out of 100 good data frames.
 *    All beacon and probe response frames are printed.
 */
static void iwl_dbg_report_frame(struct iwl_priv *priv,
		      struct iwl_rx_phy_res *phy_res, u16 length,
		      struct ieee80211_hdr *header, int group100)
{
	u32 to_us;
	u32 print_summary = 0;
	u32 print_dump = 0;	/* set to 1 to dump all frames' contents */
	u32 hundred = 0;
	u32 dataframe = 0;
	__le16 fc;
	u16 seq_ctl;
	u16 channel;
	u16 phy_flags;
	u32 rate_n_flags;
	u32 tsf_low;
	int rssi;

	if (likely(!(iwl_get_debug_level(priv) & IWL_DL_RX)))
		return;

	/* MAC header */
	fc = header->frame_control;
	seq_ctl = le16_to_cpu(header->seq_ctrl);

	/* metadata */
	channel = le16_to_cpu(phy_res->channel);
	phy_flags = le16_to_cpu(phy_res->phy_flags);
	rate_n_flags = le32_to_cpu(phy_res->rate_n_flags);

	/* signal statistics */
	rssi = iwl_calc_rssi(priv, phy_res);
	tsf_low = le64_to_cpu(phy_res->timestamp) & 0x0ffffffff;

	to_us = !compare_ether_addr(header->addr1, priv->mac_addr);

	/* if data frame is to us and all is good,
	 *   (optionally) print summary for only 1 out of every 100 */
	if (to_us && (fc & ~cpu_to_le16(IEEE80211_FCTL_PROTECTED)) ==
	    cpu_to_le16(IEEE80211_FCTL_FROMDS | IEEE80211_FTYPE_DATA)) {
		dataframe = 1;
		if (!group100)
			print_summary = 1;	/* print each frame */
		else if (priv->framecnt_to_us < 100) {
			priv->framecnt_to_us++;
			print_summary = 0;
		} else {
			priv->framecnt_to_us = 0;
			print_summary = 1;
			hundred = 1;
		}
	} else {
		/* print summary for all other frames */
		print_summary = 1;
	}

	if (print_summary) {
		char *title;
		int rate_idx;
		u32 bitrate;

		if (hundred)
			title = "100Frames";
		else if (ieee80211_has_retry(fc))
			title = "Retry";
		else if (ieee80211_is_assoc_resp(fc))
			title = "AscRsp";
		else if (ieee80211_is_reassoc_resp(fc))
			title = "RasRsp";
		else if (ieee80211_is_probe_resp(fc)) {
			title = "PrbRsp";
			print_dump = 1;	/* dump frame contents */
		} else if (ieee80211_is_beacon(fc)) {
			title = "Beacon";
			print_dump = 1;	/* dump frame contents */
		} else if (ieee80211_is_atim(fc))
			title = "ATIM";
		else if (ieee80211_is_auth(fc))
			title = "Auth";
		else if (ieee80211_is_deauth(fc))
			title = "DeAuth";
		else if (ieee80211_is_disassoc(fc))
			title = "DisAssoc";
		else
			title = "Frame";

		rate_idx = iwl_hwrate_to_plcp_idx(rate_n_flags);
		if (unlikely((rate_idx < 0) || (rate_idx >= IWL_RATE_COUNT))) {
			bitrate = 0;
			WARN_ON_ONCE(1);
		} else {
			bitrate = iwl_rates[rate_idx].ieee / 2;
		}

		/* print frame summary.
		 * MAC addresses show just the last byte (for brevity),
		 *    but you can hack it to show more, if you'd like to. */
		if (dataframe)
			IWL_DEBUG_RX(priv, "%s: mhd=0x%04x, dst=0x%02x, "
				     "len=%u, rssi=%d, chnl=%d, rate=%u, \n",
				     title, le16_to_cpu(fc), header->addr1[5],
				     length, rssi, channel, bitrate);
		else {
			/* src/dst addresses assume managed mode */
			IWL_DEBUG_RX(priv, "%s: 0x%04x, dst=0x%02x, src=0x%02x, "
				     "len=%u, rssi=%d, tim=%lu usec, "
				     "phy=0x%02x, chnl=%d\n",
				     title, le16_to_cpu(fc), header->addr1[5],
				     header->addr3[5], length, rssi,
				     tsf_low - priv->scan_start_tsf,
				     phy_flags, channel);
		}
	}
	if (print_dump)
		iwl_print_hex_dump(priv, IWL_DL_RX, header, length);
}
#endif

/*
 * returns non-zero if packet should be dropped
 */
int iwl_set_decrypted_flag(struct iwl_priv *priv,
			   struct ieee80211_hdr *hdr,
			   u32 decrypt_res,
			   struct ieee80211_rx_status *stats)
{
	u16 fc = le16_to_cpu(hdr->frame_control);

	if (priv->active_rxon.filter_flags & RXON_FILTER_DIS_DECRYPT_MSK)
		return 0;

	if (!(fc & IEEE80211_FCTL_PROTECTED))
		return 0;

	IWL_DEBUG_RX(priv, "decrypt_res:0x%x\n", decrypt_res);
	switch (decrypt_res & RX_RES_STATUS_SEC_TYPE_MSK) {
	case RX_RES_STATUS_SEC_TYPE_TKIP:
		/* The uCode has got a bad phase 1 Key, pushes the packet.
		 * Decryption will be done in SW. */
		if ((decrypt_res & RX_RES_STATUS_DECRYPT_TYPE_MSK) ==
		    RX_RES_STATUS_BAD_KEY_TTAK)
			break;

	case RX_RES_STATUS_SEC_TYPE_WEP:
		if ((decrypt_res & RX_RES_STATUS_DECRYPT_TYPE_MSK) ==
		    RX_RES_STATUS_BAD_ICV_MIC) {
			/* bad ICV, the packet is destroyed since the
			 * decryption is inplace, drop it */
			IWL_DEBUG_RX(priv, "Packet destroyed\n");
			return -1;
		}
	case RX_RES_STATUS_SEC_TYPE_CCMP:
		if ((decrypt_res & RX_RES_STATUS_DECRYPT_TYPE_MSK) ==
		    RX_RES_STATUS_DECRYPT_OK) {
			IWL_DEBUG_RX(priv, "hw decrypt successfully!!!\n");
			stats->flag |= RX_FLAG_DECRYPTED;
		}
		break;

	default:
		break;
	}
	return 0;
}
EXPORT_SYMBOL(iwl_set_decrypted_flag);

static u32 iwl_translate_rx_status(struct iwl_priv *priv, u32 decrypt_in)
{
	u32 decrypt_out = 0;

	if ((decrypt_in & RX_RES_STATUS_STATION_FOUND) ==
					RX_RES_STATUS_STATION_FOUND)
		decrypt_out |= (RX_RES_STATUS_STATION_FOUND |
				RX_RES_STATUS_NO_STATION_INFO_MISMATCH);

	decrypt_out |= (decrypt_in & RX_RES_STATUS_SEC_TYPE_MSK);

	/* packet was not encrypted */
	if ((decrypt_in & RX_RES_STATUS_SEC_TYPE_MSK) ==
					RX_RES_STATUS_SEC_TYPE_NONE)
		return decrypt_out;

	/* packet was encrypted with unknown alg */
	if ((decrypt_in & RX_RES_STATUS_SEC_TYPE_MSK) ==
					RX_RES_STATUS_SEC_TYPE_ERR)
		return decrypt_out;

	/* decryption was not done in HW */
	if ((decrypt_in & RX_MPDU_RES_STATUS_DEC_DONE_MSK) !=
					RX_MPDU_RES_STATUS_DEC_DONE_MSK)
		return decrypt_out;

	switch (decrypt_in & RX_RES_STATUS_SEC_TYPE_MSK) {

	case RX_RES_STATUS_SEC_TYPE_CCMP:
		/* alg is CCM: check MIC only */
		if (!(decrypt_in & RX_MPDU_RES_STATUS_MIC_OK))
			/* Bad MIC */
			decrypt_out |= RX_RES_STATUS_BAD_ICV_MIC;
		else
			decrypt_out |= RX_RES_STATUS_DECRYPT_OK;

		break;

	case RX_RES_STATUS_SEC_TYPE_TKIP:
		if (!(decrypt_in & RX_MPDU_RES_STATUS_TTAK_OK)) {
			/* Bad TTAK */
			decrypt_out |= RX_RES_STATUS_BAD_KEY_TTAK;
			break;
		}
		/* fall through if TTAK OK */
	default:
		if (!(decrypt_in & RX_MPDU_RES_STATUS_ICV_OK))
			decrypt_out |= RX_RES_STATUS_BAD_ICV_MIC;
		else
			decrypt_out |= RX_RES_STATUS_DECRYPT_OK;
		break;
	};

	IWL_DEBUG_RX(priv, "decrypt_in:0x%x  decrypt_out = 0x%x\n",
					decrypt_in, decrypt_out);

	return decrypt_out;
}

static void iwl_pass_packet_to_mac80211(struct iwl_priv *priv,
					struct ieee80211_hdr *hdr,
					u16 len,
					u32 ampdu_status,
					struct iwl_rx_mem_buffer *rxb,
					struct ieee80211_rx_status *stats)
{
	/* We only process data packets if the interface is open */
	if (unlikely(!priv->is_open)) {
		IWL_DEBUG_DROP_LIMIT(priv,
		    "Dropping packet while interface is not open.\n");
		return;
	}

	/* In case of HW accelerated crypto and bad decryption, drop */
	if (!priv->cfg->mod_params->sw_crypto &&
	    iwl_set_decrypted_flag(priv, hdr, ampdu_status, stats))
		return;

	/* Resize SKB from mac header to end of packet */
	skb_reserve(rxb->skb, (void *)hdr - (void *)rxb->skb->data);
	skb_put(rxb->skb, len);

	iwl_update_stats(priv, false, hdr->frame_control, len);
	memcpy(IEEE80211_SKB_RXCB(rxb->skb), stats, sizeof(*stats));
	ieee80211_rx_irqsafe(priv->hw, rxb->skb);
	priv->alloc_rxb_skb--;
	rxb->skb = NULL;
}

/* This is necessary only for a number of statistics, see the caller. */
static int iwl_is_network_packet(struct iwl_priv *priv,
		struct ieee80211_hdr *header)
{
	/* Filter incoming packets to determine if they are targeted toward
	 * this network, discarding packets coming from ourselves */
	switch (priv->iw_mode) {
	case NL80211_IFTYPE_ADHOC: /* Header: Dest. | Source    | BSSID */
		/* packets to our IBSS update information */
		return !compare_ether_addr(header->addr3, priv->bssid);
	case NL80211_IFTYPE_STATION: /* Header: Dest. | AP{BSSID} | Source */
		/* packets to our IBSS update information */
		return !compare_ether_addr(header->addr2, priv->bssid);
	default:
		return 1;
	}
}

/* Called for REPLY_RX (legacy ABG frames), or
 * REPLY_RX_MPDU_CMD (HT high-throughput N frames). */
void iwl_rx_reply_rx(struct iwl_priv *priv,
				struct iwl_rx_mem_buffer *rxb)
{
	struct ieee80211_hdr *header;
	struct ieee80211_rx_status rx_status;
	struct iwl_rx_packet *pkt = (struct iwl_rx_packet *)rxb->skb->data;
	struct iwl_rx_phy_res *phy_res;
	__le32 rx_pkt_status;
	struct iwl4965_rx_mpdu_res_start *amsdu;
	u32 len;
	u32 ampdu_status;
	u16 fc;
	u32 rate_n_flags;

	/**
	 * REPLY_RX and REPLY_RX_MPDU_CMD are handled differently.
	 *	REPLY_RX: physical layer info is in this buffer
	 *	REPLY_RX_MPDU_CMD: physical layer info was sent in separate
	 *		command and cached in priv->last_phy_res
	 *
	 * Here we set up local variables depending on which command is
	 * received.
	 */
	if (pkt->hdr.cmd == REPLY_RX) {
		phy_res = (struct iwl_rx_phy_res *)pkt->u.raw;
		header = (struct ieee80211_hdr *)(pkt->u.raw + sizeof(*phy_res)
				+ phy_res->cfg_phy_cnt);

		len = le16_to_cpu(phy_res->byte_count);
		rx_pkt_status = *(__le32 *)(pkt->u.raw + sizeof(*phy_res) +
				phy_res->cfg_phy_cnt + len);
		ampdu_status = le32_to_cpu(rx_pkt_status);
	} else {
		if (!priv->last_phy_res[0]) {
			IWL_ERR(priv, "MPDU frame without cached PHY data\n");
			return;
		}
		phy_res = (struct iwl_rx_phy_res *)&priv->last_phy_res[1];
		amsdu = (struct iwl4965_rx_mpdu_res_start *)pkt->u.raw;
		header = (struct ieee80211_hdr *)(pkt->u.raw + sizeof(*amsdu));
		len = le16_to_cpu(amsdu->byte_count);
		rx_pkt_status = *(__le32 *)(pkt->u.raw + sizeof(*amsdu) + len);
		ampdu_status = iwl_translate_rx_status(priv,
				le32_to_cpu(rx_pkt_status));
	}

	if ((unlikely(phy_res->cfg_phy_cnt > 20))) {
		IWL_DEBUG_DROP(priv, "dsp size out of range [0,20]: %d/n",
				phy_res->cfg_phy_cnt);
		return;
	}

	if (!(rx_pkt_status & RX_RES_STATUS_NO_CRC32_ERROR) ||
	    !(rx_pkt_status & RX_RES_STATUS_NO_RXE_OVERFLOW)) {
		IWL_DEBUG_RX(priv, "Bad CRC or FIFO: 0x%08X.\n",
				le32_to_cpu(rx_pkt_status));
		return;
	}

	/* This will be used in several places later */
	rate_n_flags = le32_to_cpu(phy_res->rate_n_flags);

	/* rx_status carries information about the packet to mac80211 */
	rx_status.mactime = le64_to_cpu(phy_res->timestamp);
	rx_status.freq =
		ieee80211_channel_to_frequency(le16_to_cpu(phy_res->channel));
	rx_status.band = (phy_res->phy_flags & RX_RES_PHY_FLAGS_BAND_24_MSK) ?
				IEEE80211_BAND_2GHZ : IEEE80211_BAND_5GHZ;
	rx_status.rate_idx =
		iwl_hwrate_to_mac80211_idx(rate_n_flags, rx_status.band);
	rx_status.flag = 0;

	/* TSF isn't reliable. In order to allow smooth user experience,
	 * this W/A doesn't propagate it to the mac80211 */
	/*rx_status.flag |= RX_FLAG_TSFT;*/

	priv->ucode_beacon_time = le32_to_cpu(phy_res->beacon_time_stamp);

	/* Find max signal strength (dBm) among 3 antenna/receiver chains */
	rx_status.signal = iwl_calc_rssi(priv, phy_res);

	/* Meaningful noise values are available only from beacon statistics,
	 *   which are gathered only when associated, and indicate noise
	 *   only for the associated network channel ...
	 * Ignore these noise values while scanning (other channels) */
	if (iwl_is_associated(priv) &&
	    !test_bit(STATUS_SCANNING, &priv->status)) {
		rx_status.noise = priv->last_rx_noise;
		rx_status.qual = iwl_calc_sig_qual(rx_status.signal,
							 rx_status.noise);
	} else {
		rx_status.noise = IWL_NOISE_MEAS_NOT_AVAILABLE;
		rx_status.qual = iwl_calc_sig_qual(rx_status.signal, 0);
	}

	/* Reset beacon noise level if not associated. */
	if (!iwl_is_associated(priv))
		priv->last_rx_noise = IWL_NOISE_MEAS_NOT_AVAILABLE;

#ifdef CONFIG_IWLWIFI_DEBUG
	/* Set "1" to report good data frames in groups of 100 */
	if (unlikely(iwl_get_debug_level(priv) & IWL_DL_RX))
		iwl_dbg_report_frame(priv, phy_res, len, header, 1);
#endif
	iwl_dbg_log_rx_data_frame(priv, len, header);
	IWL_DEBUG_STATS_LIMIT(priv, "Rssi %d, noise %d, qual %d, TSF %llu\n",
		rx_status.signal, rx_status.noise, rx_status.qual,
		(unsigned long long)rx_status.mactime);

	/*
	 * "antenna number"
	 *
	 * It seems that the antenna field in the phy flags value
	 * is actually a bit field. This is undefined by radiotap,
	 * it wants an actual antenna number but I always get "7"
	 * for most legacy frames I receive indicating that the
	 * same frame was received on all three RX chains.
	 *
	 * I think this field should be removed in favor of a
	 * new 802.11n radiotap field "RX chains" that is defined
	 * as a bitmask.
	 */
	rx_status.antenna =
		le16_to_cpu(phy_res->phy_flags & RX_RES_PHY_FLAGS_ANTENNA_MSK)
		>> RX_RES_PHY_FLAGS_ANTENNA_POS;

	/* set the preamble flag if appropriate */
	if (phy_res->phy_flags & RX_RES_PHY_FLAGS_SHORT_PREAMBLE_MSK)
		rx_status.flag |= RX_FLAG_SHORTPRE;

	/* Set up the HT phy flags */
	if (rate_n_flags & RATE_MCS_HT_MSK)
		rx_status.flag |= RX_FLAG_HT;
	if (rate_n_flags & RATE_MCS_HT40_MSK)
		rx_status.flag |= RX_FLAG_40MHZ;
	if (rate_n_flags & RATE_MCS_SGI_MSK)
		rx_status.flag |= RX_FLAG_SHORT_GI;

	if (iwl_is_network_packet(priv, header)) {
		priv->last_rx_rssi = rx_status.signal;
		priv->last_beacon_time =  priv->ucode_beacon_time;
		priv->last_tsf = le64_to_cpu(phy_res->timestamp);
	}

	fc = le16_to_cpu(header->frame_control);
	switch (fc & IEEE80211_FCTL_FTYPE) {
	case IEEE80211_FTYPE_MGMT:
	case IEEE80211_FTYPE_DATA:
		if (priv->iw_mode == NL80211_IFTYPE_AP)
			iwl_update_ps_mode(priv, fc  & IEEE80211_FCTL_PM,
						header->addr2);
		/* fall through */
	default:
		iwl_pass_packet_to_mac80211(priv, header, len, ampdu_status,
				rxb, &rx_status);
		break;

	}
}
EXPORT_SYMBOL(iwl_rx_reply_rx);

/* Cache phy data (Rx signal strength, etc) for HT frame (REPLY_RX_PHY_CMD).
 * This will be used later in iwl_rx_reply_rx() for REPLY_RX_MPDU_CMD. */
void iwl_rx_reply_rx_phy(struct iwl_priv *priv,
				    struct iwl_rx_mem_buffer *rxb)
{
	struct iwl_rx_packet *pkt = (struct iwl_rx_packet *)rxb->skb->data;
	priv->last_phy_res[0] = 1;
	memcpy(&priv->last_phy_res[1], &(pkt->u.raw[0]),
	       sizeof(struct iwl_rx_phy_res));
}
EXPORT_SYMBOL(iwl_rx_reply_rx_phy);<|MERGE_RESOLUTION|>--- conflicted
+++ resolved
@@ -257,9 +257,6 @@
 						priority);
 
 		if (!skb) {
-<<<<<<< HEAD
-			IWL_CRIT(priv, "Can not allocate SKB buffers\n");
-=======
 			if (net_ratelimit())
 				IWL_DEBUG_INFO(priv, "Failed to allocate SKB buffer.\n");
 			if ((rxq->free_count <= RX_LOW_WATERMARK) &&
@@ -267,7 +264,6 @@
 				IWL_CRIT(priv, "Failed to allocate SKB buffer with %s. Only %u free buffers remaining.\n",
 					 priority == GFP_ATOMIC ?  "GFP_ATOMIC" : "GFP_KERNEL",
 					 rxq->free_count);
->>>>>>> b37fa870
 			/* We don't reschedule replenish work here -- we will
 			 * call the restock method and if it still needs
 			 * more buffers it will schedule replenish */
