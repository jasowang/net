/*
 * Copyright (c) 2009-2010 Chelsio, Inc. All rights reserved.
 *
 * This software is available to you under a choice of one of two
 * licenses.  You may choose to be licensed under the terms of the GNU
 * General Public License (GPL) Version 2, available from the file
 * COPYING in the main directory of this source tree, or the
 * OpenIB.org BSD license below:
 *
 *     Redistribution and use in source and binary forms, with or
 *     without modification, are permitted provided that the following
 *     conditions are met:
 *
 *      - Redistributions of source code must retain the above
 *	  copyright notice, this list of conditions and the following
 *	  disclaimer.
 *
 *      - Redistributions in binary form must reproduce the above
 *	  copyright notice, this list of conditions and the following
 *	  disclaimer in the documentation and/or other materials
 *	  provided with the distribution.
 *
 * THE SOFTWARE IS PROVIDED "AS IS", WITHOUT WARRANTY OF ANY KIND,
 * EXPRESS OR IMPLIED, INCLUDING BUT NOT LIMITED TO THE WARRANTIES OF
 * MERCHANTABILITY, FITNESS FOR A PARTICULAR PURPOSE AND
 * NONINFRINGEMENT. IN NO EVENT SHALL THE AUTHORS OR COPYRIGHT HOLDERS
 * BE LIABLE FOR ANY CLAIM, DAMAGES OR OTHER LIABILITY, WHETHER IN AN
 * ACTION OF CONTRACT, TORT OR OTHERWISE, ARISING FROM, OUT OF OR IN
 * CONNECTION WITH THE SOFTWARE OR THE USE OR OTHER DEALINGS IN THE
 * SOFTWARE.
 */
#include <linux/module.h>
#include <linux/moduleparam.h>
#include <linux/debugfs.h>
#include <linux/vmalloc.h>

#include <rdma/ib_verbs.h>

#include "iw_cxgb4.h"

#define DRV_VERSION "0.1"

MODULE_AUTHOR("Steve Wise");
MODULE_DESCRIPTION("Chelsio T4/T5 RDMA Driver");
MODULE_LICENSE("Dual BSD/GPL");
MODULE_VERSION(DRV_VERSION);

static int allow_db_fc_on_t5;
module_param(allow_db_fc_on_t5, int, 0644);
MODULE_PARM_DESC(allow_db_fc_on_t5,
		 "Allow DB Flow Control on T5 (default = 0)");

static int allow_db_coalescing_on_t5;
module_param(allow_db_coalescing_on_t5, int, 0644);
MODULE_PARM_DESC(allow_db_coalescing_on_t5,
		 "Allow DB Coalescing on T5 (default = 0)");

struct uld_ctx {
	struct list_head entry;
	struct cxgb4_lld_info lldi;
	struct c4iw_dev *dev;
};

static LIST_HEAD(uld_ctx_list);
static DEFINE_MUTEX(dev_mutex);

#define DB_FC_RESUME_SIZE 64
#define DB_FC_RESUME_DELAY 1
#define DB_FC_DRAIN_THRESH 0

static struct dentry *c4iw_debugfs_root;

struct c4iw_debugfs_data {
	struct c4iw_dev *devp;
	char *buf;
	int bufsize;
	int pos;
};

static int count_idrs(int id, void *p, void *data)
{
	int *countp = data;

	*countp = *countp + 1;
	return 0;
}

static ssize_t debugfs_read(struct file *file, char __user *buf, size_t count,
			    loff_t *ppos)
{
	struct c4iw_debugfs_data *d = file->private_data;

	return simple_read_from_buffer(buf, count, ppos, d->buf, d->pos);
}

static int dump_qp(int id, void *p, void *data)
{
	struct c4iw_qp *qp = p;
	struct c4iw_debugfs_data *qpd = data;
	int space;
	int cc;

	if (id != qp->wq.sq.qid)
		return 0;

	space = qpd->bufsize - qpd->pos - 1;
	if (space == 0)
		return 1;

	if (qp->ep) {
		if (qp->ep->com.local_addr.ss_family == AF_INET) {
			struct sockaddr_in *lsin = (struct sockaddr_in *)
				&qp->ep->com.local_addr;
			struct sockaddr_in *rsin = (struct sockaddr_in *)
				&qp->ep->com.remote_addr;

			cc = snprintf(qpd->buf + qpd->pos, space,
				      "rc qp sq id %u rq id %u state %u "
				      "onchip %u ep tid %u state %u "
				      "%pI4:%u->%pI4:%u\n",
				      qp->wq.sq.qid, qp->wq.rq.qid,
				      (int)qp->attr.state,
				      qp->wq.sq.flags & T4_SQ_ONCHIP,
				      qp->ep->hwtid, (int)qp->ep->com.state,
				      &lsin->sin_addr, ntohs(lsin->sin_port),
				      &rsin->sin_addr, ntohs(rsin->sin_port));
		} else {
			struct sockaddr_in6 *lsin6 = (struct sockaddr_in6 *)
				&qp->ep->com.local_addr;
			struct sockaddr_in6 *rsin6 = (struct sockaddr_in6 *)
				&qp->ep->com.remote_addr;

			cc = snprintf(qpd->buf + qpd->pos, space,
				      "rc qp sq id %u rq id %u state %u "
				      "onchip %u ep tid %u state %u "
				      "%pI6:%u->%pI6:%u\n",
				      qp->wq.sq.qid, qp->wq.rq.qid,
				      (int)qp->attr.state,
				      qp->wq.sq.flags & T4_SQ_ONCHIP,
				      qp->ep->hwtid, (int)qp->ep->com.state,
				      &lsin6->sin6_addr,
				      ntohs(lsin6->sin6_port),
				      &rsin6->sin6_addr,
				      ntohs(rsin6->sin6_port));
		}
	} else
		cc = snprintf(qpd->buf + qpd->pos, space,
			     "qp sq id %u rq id %u state %u onchip %u\n",
			      qp->wq.sq.qid, qp->wq.rq.qid,
			      (int)qp->attr.state,
			      qp->wq.sq.flags & T4_SQ_ONCHIP);
	if (cc < space)
		qpd->pos += cc;
	return 0;
}

static int qp_release(struct inode *inode, struct file *file)
{
	struct c4iw_debugfs_data *qpd = file->private_data;
	if (!qpd) {
		printk(KERN_INFO "%s null qpd?\n", __func__);
		return 0;
	}
	vfree(qpd->buf);
	kfree(qpd);
	return 0;
}

static int qp_open(struct inode *inode, struct file *file)
{
	struct c4iw_debugfs_data *qpd;
	int ret = 0;
	int count = 1;

	qpd = kmalloc(sizeof *qpd, GFP_KERNEL);
	if (!qpd) {
		ret = -ENOMEM;
		goto out;
	}
	qpd->devp = inode->i_private;
	qpd->pos = 0;

	spin_lock_irq(&qpd->devp->lock);
	idr_for_each(&qpd->devp->qpidr, count_idrs, &count);
	spin_unlock_irq(&qpd->devp->lock);

	qpd->bufsize = count * 128;
	qpd->buf = vmalloc(qpd->bufsize);
	if (!qpd->buf) {
		ret = -ENOMEM;
		goto err1;
	}

	spin_lock_irq(&qpd->devp->lock);
	idr_for_each(&qpd->devp->qpidr, dump_qp, qpd);
	spin_unlock_irq(&qpd->devp->lock);

	qpd->buf[qpd->pos++] = 0;
	file->private_data = qpd;
	goto out;
err1:
	kfree(qpd);
out:
	return ret;
}

static const struct file_operations qp_debugfs_fops = {
	.owner   = THIS_MODULE,
	.open    = qp_open,
	.release = qp_release,
	.read    = debugfs_read,
	.llseek  = default_llseek,
};

static int dump_stag(int id, void *p, void *data)
{
	struct c4iw_debugfs_data *stagd = data;
	int space;
	int cc;

	space = stagd->bufsize - stagd->pos - 1;
	if (space == 0)
		return 1;

	cc = snprintf(stagd->buf + stagd->pos, space, "0x%x\n", id<<8);
	if (cc < space)
		stagd->pos += cc;
	return 0;
}

static int stag_release(struct inode *inode, struct file *file)
{
	struct c4iw_debugfs_data *stagd = file->private_data;
	if (!stagd) {
		printk(KERN_INFO "%s null stagd?\n", __func__);
		return 0;
	}
	kfree(stagd->buf);
	kfree(stagd);
	return 0;
}

static int stag_open(struct inode *inode, struct file *file)
{
	struct c4iw_debugfs_data *stagd;
	int ret = 0;
	int count = 1;

	stagd = kmalloc(sizeof *stagd, GFP_KERNEL);
	if (!stagd) {
		ret = -ENOMEM;
		goto out;
	}
	stagd->devp = inode->i_private;
	stagd->pos = 0;

	spin_lock_irq(&stagd->devp->lock);
	idr_for_each(&stagd->devp->mmidr, count_idrs, &count);
	spin_unlock_irq(&stagd->devp->lock);

	stagd->bufsize = count * sizeof("0x12345678\n");
	stagd->buf = kmalloc(stagd->bufsize, GFP_KERNEL);
	if (!stagd->buf) {
		ret = -ENOMEM;
		goto err1;
	}

	spin_lock_irq(&stagd->devp->lock);
	idr_for_each(&stagd->devp->mmidr, dump_stag, stagd);
	spin_unlock_irq(&stagd->devp->lock);

	stagd->buf[stagd->pos++] = 0;
	file->private_data = stagd;
	goto out;
err1:
	kfree(stagd);
out:
	return ret;
}

static const struct file_operations stag_debugfs_fops = {
	.owner   = THIS_MODULE,
	.open    = stag_open,
	.release = stag_release,
	.read    = debugfs_read,
	.llseek  = default_llseek,
};

static char *db_state_str[] = {"NORMAL", "FLOW_CONTROL", "RECOVERY", "STOPPED"};

static int stats_show(struct seq_file *seq, void *v)
{
	struct c4iw_dev *dev = seq->private;

	seq_printf(seq, "   Object: %10s %10s %10s %10s\n", "Total", "Current",
		   "Max", "Fail");
	seq_printf(seq, "     PDID: %10llu %10llu %10llu %10llu\n",
			dev->rdev.stats.pd.total, dev->rdev.stats.pd.cur,
			dev->rdev.stats.pd.max, dev->rdev.stats.pd.fail);
	seq_printf(seq, "      QID: %10llu %10llu %10llu %10llu\n",
			dev->rdev.stats.qid.total, dev->rdev.stats.qid.cur,
			dev->rdev.stats.qid.max, dev->rdev.stats.qid.fail);
	seq_printf(seq, "   TPTMEM: %10llu %10llu %10llu %10llu\n",
			dev->rdev.stats.stag.total, dev->rdev.stats.stag.cur,
			dev->rdev.stats.stag.max, dev->rdev.stats.stag.fail);
	seq_printf(seq, "   PBLMEM: %10llu %10llu %10llu %10llu\n",
			dev->rdev.stats.pbl.total, dev->rdev.stats.pbl.cur,
			dev->rdev.stats.pbl.max, dev->rdev.stats.pbl.fail);
	seq_printf(seq, "   RQTMEM: %10llu %10llu %10llu %10llu\n",
			dev->rdev.stats.rqt.total, dev->rdev.stats.rqt.cur,
			dev->rdev.stats.rqt.max, dev->rdev.stats.rqt.fail);
	seq_printf(seq, "  OCQPMEM: %10llu %10llu %10llu %10llu\n",
			dev->rdev.stats.ocqp.total, dev->rdev.stats.ocqp.cur,
			dev->rdev.stats.ocqp.max, dev->rdev.stats.ocqp.fail);
	seq_printf(seq, "  DB FULL: %10llu\n", dev->rdev.stats.db_full);
	seq_printf(seq, " DB EMPTY: %10llu\n", dev->rdev.stats.db_empty);
	seq_printf(seq, "  DB DROP: %10llu\n", dev->rdev.stats.db_drop);
	seq_printf(seq, " DB State: %s Transitions %llu FC Interruptions %llu\n",
		   db_state_str[dev->db_state],
		   dev->rdev.stats.db_state_transitions,
		   dev->rdev.stats.db_fc_interruptions);
	seq_printf(seq, "TCAM_FULL: %10llu\n", dev->rdev.stats.tcam_full);
	seq_printf(seq, "ACT_OFLD_CONN_FAILS: %10llu\n",
		   dev->rdev.stats.act_ofld_conn_fails);
	seq_printf(seq, "PAS_OFLD_CONN_FAILS: %10llu\n",
		   dev->rdev.stats.pas_ofld_conn_fails);
	return 0;
}

static int stats_open(struct inode *inode, struct file *file)
{
	return single_open(file, stats_show, inode->i_private);
}

static ssize_t stats_clear(struct file *file, const char __user *buf,
		size_t count, loff_t *pos)
{
	struct c4iw_dev *dev = ((struct seq_file *)file->private_data)->private;

	mutex_lock(&dev->rdev.stats.lock);
	dev->rdev.stats.pd.max = 0;
	dev->rdev.stats.pd.fail = 0;
	dev->rdev.stats.qid.max = 0;
	dev->rdev.stats.qid.fail = 0;
	dev->rdev.stats.stag.max = 0;
	dev->rdev.stats.stag.fail = 0;
	dev->rdev.stats.pbl.max = 0;
	dev->rdev.stats.pbl.fail = 0;
	dev->rdev.stats.rqt.max = 0;
	dev->rdev.stats.rqt.fail = 0;
	dev->rdev.stats.ocqp.max = 0;
	dev->rdev.stats.ocqp.fail = 0;
	dev->rdev.stats.db_full = 0;
	dev->rdev.stats.db_empty = 0;
	dev->rdev.stats.db_drop = 0;
	dev->rdev.stats.db_state_transitions = 0;
	dev->rdev.stats.tcam_full = 0;
	dev->rdev.stats.act_ofld_conn_fails = 0;
	dev->rdev.stats.pas_ofld_conn_fails = 0;
	mutex_unlock(&dev->rdev.stats.lock);
	return count;
}

static const struct file_operations stats_debugfs_fops = {
	.owner   = THIS_MODULE,
	.open    = stats_open,
	.release = single_release,
	.read    = seq_read,
	.llseek  = seq_lseek,
	.write   = stats_clear,
};

static int dump_ep(int id, void *p, void *data)
{
	struct c4iw_ep *ep = p;
	struct c4iw_debugfs_data *epd = data;
	int space;
	int cc;

	space = epd->bufsize - epd->pos - 1;
	if (space == 0)
		return 1;

	if (ep->com.local_addr.ss_family == AF_INET) {
		struct sockaddr_in *lsin = (struct sockaddr_in *)
			&ep->com.local_addr;
		struct sockaddr_in *rsin = (struct sockaddr_in *)
			&ep->com.remote_addr;

		cc = snprintf(epd->buf + epd->pos, space,
			      "ep %p cm_id %p qp %p state %d flags 0x%lx "
			      "history 0x%lx hwtid %d atid %d "
			      "%pI4:%d <-> %pI4:%d\n",
			      ep, ep->com.cm_id, ep->com.qp,
			      (int)ep->com.state, ep->com.flags,
			      ep->com.history, ep->hwtid, ep->atid,
			      &lsin->sin_addr, ntohs(lsin->sin_port),
			      &rsin->sin_addr, ntohs(rsin->sin_port));
	} else {
		struct sockaddr_in6 *lsin6 = (struct sockaddr_in6 *)
			&ep->com.local_addr;
		struct sockaddr_in6 *rsin6 = (struct sockaddr_in6 *)
			&ep->com.remote_addr;

		cc = snprintf(epd->buf + epd->pos, space,
			      "ep %p cm_id %p qp %p state %d flags 0x%lx "
			      "history 0x%lx hwtid %d atid %d "
			      "%pI6:%d <-> %pI6:%d\n",
			      ep, ep->com.cm_id, ep->com.qp,
			      (int)ep->com.state, ep->com.flags,
			      ep->com.history, ep->hwtid, ep->atid,
			      &lsin6->sin6_addr, ntohs(lsin6->sin6_port),
			      &rsin6->sin6_addr, ntohs(rsin6->sin6_port));
	}
	if (cc < space)
		epd->pos += cc;
	return 0;
}

static int dump_listen_ep(int id, void *p, void *data)
{
	struct c4iw_listen_ep *ep = p;
	struct c4iw_debugfs_data *epd = data;
	int space;
	int cc;

	space = epd->bufsize - epd->pos - 1;
	if (space == 0)
		return 1;

	if (ep->com.local_addr.ss_family == AF_INET) {
		struct sockaddr_in *lsin = (struct sockaddr_in *)
			&ep->com.local_addr;

		cc = snprintf(epd->buf + epd->pos, space,
			      "ep %p cm_id %p state %d flags 0x%lx stid %d "
			      "backlog %d %pI4:%d\n",
			      ep, ep->com.cm_id, (int)ep->com.state,
			      ep->com.flags, ep->stid, ep->backlog,
			      &lsin->sin_addr, ntohs(lsin->sin_port));
	} else {
		struct sockaddr_in6 *lsin6 = (struct sockaddr_in6 *)
			&ep->com.local_addr;

		cc = snprintf(epd->buf + epd->pos, space,
			      "ep %p cm_id %p state %d flags 0x%lx stid %d "
			      "backlog %d %pI6:%d\n",
			      ep, ep->com.cm_id, (int)ep->com.state,
			      ep->com.flags, ep->stid, ep->backlog,
			      &lsin6->sin6_addr, ntohs(lsin6->sin6_port));
	}
	if (cc < space)
		epd->pos += cc;
	return 0;
}

static int ep_release(struct inode *inode, struct file *file)
{
	struct c4iw_debugfs_data *epd = file->private_data;
	if (!epd) {
		pr_info("%s null qpd?\n", __func__);
		return 0;
	}
	vfree(epd->buf);
	kfree(epd);
	return 0;
}

static int ep_open(struct inode *inode, struct file *file)
{
	struct c4iw_debugfs_data *epd;
	int ret = 0;
	int count = 1;

	epd = kmalloc(sizeof(*epd), GFP_KERNEL);
	if (!epd) {
		ret = -ENOMEM;
		goto out;
	}
	epd->devp = inode->i_private;
	epd->pos = 0;

	spin_lock_irq(&epd->devp->lock);
	idr_for_each(&epd->devp->hwtid_idr, count_idrs, &count);
	idr_for_each(&epd->devp->atid_idr, count_idrs, &count);
	idr_for_each(&epd->devp->stid_idr, count_idrs, &count);
	spin_unlock_irq(&epd->devp->lock);

	epd->bufsize = count * 160;
	epd->buf = vmalloc(epd->bufsize);
	if (!epd->buf) {
		ret = -ENOMEM;
		goto err1;
	}

	spin_lock_irq(&epd->devp->lock);
	idr_for_each(&epd->devp->hwtid_idr, dump_ep, epd);
	idr_for_each(&epd->devp->atid_idr, dump_ep, epd);
	idr_for_each(&epd->devp->stid_idr, dump_listen_ep, epd);
	spin_unlock_irq(&epd->devp->lock);

	file->private_data = epd;
	goto out;
err1:
	kfree(epd);
out:
	return ret;
}

static const struct file_operations ep_debugfs_fops = {
	.owner   = THIS_MODULE,
	.open    = ep_open,
	.release = ep_release,
	.read    = debugfs_read,
};

static int setup_debugfs(struct c4iw_dev *devp)
{
	struct dentry *de;

	if (!devp->debugfs_root)
		return -1;

	de = debugfs_create_file("qps", S_IWUSR, devp->debugfs_root,
				 (void *)devp, &qp_debugfs_fops);
	if (de && de->d_inode)
		de->d_inode->i_size = 4096;

	de = debugfs_create_file("stags", S_IWUSR, devp->debugfs_root,
				 (void *)devp, &stag_debugfs_fops);
	if (de && de->d_inode)
		de->d_inode->i_size = 4096;

	de = debugfs_create_file("stats", S_IWUSR, devp->debugfs_root,
			(void *)devp, &stats_debugfs_fops);
	if (de && de->d_inode)
		de->d_inode->i_size = 4096;

	de = debugfs_create_file("eps", S_IWUSR, devp->debugfs_root,
			(void *)devp, &ep_debugfs_fops);
	if (de && de->d_inode)
		de->d_inode->i_size = 4096;

	return 0;
}

void c4iw_release_dev_ucontext(struct c4iw_rdev *rdev,
			       struct c4iw_dev_ucontext *uctx)
{
	struct list_head *pos, *nxt;
	struct c4iw_qid_list *entry;

	mutex_lock(&uctx->lock);
	list_for_each_safe(pos, nxt, &uctx->qpids) {
		entry = list_entry(pos, struct c4iw_qid_list, entry);
		list_del_init(&entry->entry);
		if (!(entry->qid & rdev->qpmask)) {
			c4iw_put_resource(&rdev->resource.qid_table,
					  entry->qid);
			mutex_lock(&rdev->stats.lock);
			rdev->stats.qid.cur -= rdev->qpmask + 1;
			mutex_unlock(&rdev->stats.lock);
		}
		kfree(entry);
	}

	list_for_each_safe(pos, nxt, &uctx->qpids) {
		entry = list_entry(pos, struct c4iw_qid_list, entry);
		list_del_init(&entry->entry);
		kfree(entry);
	}
	mutex_unlock(&uctx->lock);
}

void c4iw_init_dev_ucontext(struct c4iw_rdev *rdev,
			    struct c4iw_dev_ucontext *uctx)
{
	INIT_LIST_HEAD(&uctx->qpids);
	INIT_LIST_HEAD(&uctx->cqids);
	mutex_init(&uctx->lock);
}

/* Caller takes care of locking if needed */
static int c4iw_rdev_open(struct c4iw_rdev *rdev)
{
	int err;

	c4iw_init_dev_ucontext(rdev, &rdev->uctx);

	/*
	 * qpshift is the number of bits to shift the qpid left in order
	 * to get the correct address of the doorbell for that qp.
	 */
	rdev->qpshift = PAGE_SHIFT - ilog2(rdev->lldi.udb_density);
	rdev->qpmask = rdev->lldi.udb_density - 1;
	rdev->cqshift = PAGE_SHIFT - ilog2(rdev->lldi.ucq_density);
	rdev->cqmask = rdev->lldi.ucq_density - 1;
	PDBG("%s dev %s stag start 0x%0x size 0x%0x num stags %d "
	     "pbl start 0x%0x size 0x%0x rq start 0x%0x size 0x%0x "
	     "qp qid start %u size %u cq qid start %u size %u\n",
	     __func__, pci_name(rdev->lldi.pdev), rdev->lldi.vr->stag.start,
	     rdev->lldi.vr->stag.size, c4iw_num_stags(rdev),
	     rdev->lldi.vr->pbl.start,
	     rdev->lldi.vr->pbl.size, rdev->lldi.vr->rq.start,
	     rdev->lldi.vr->rq.size,
	     rdev->lldi.vr->qp.start,
	     rdev->lldi.vr->qp.size,
	     rdev->lldi.vr->cq.start,
	     rdev->lldi.vr->cq.size);
	PDBG("udb len 0x%x udb base %llx db_reg %p gts_reg %p qpshift %lu "
	     "qpmask 0x%x cqshift %lu cqmask 0x%x\n",
	     (unsigned)pci_resource_len(rdev->lldi.pdev, 2),
	     (u64)pci_resource_start(rdev->lldi.pdev, 2),
	     rdev->lldi.db_reg,
	     rdev->lldi.gts_reg,
	     rdev->qpshift, rdev->qpmask,
	     rdev->cqshift, rdev->cqmask);

	if (c4iw_num_stags(rdev) == 0) {
		err = -EINVAL;
		goto err1;
	}

	rdev->stats.pd.total = T4_MAX_NUM_PD;
	rdev->stats.stag.total = rdev->lldi.vr->stag.size;
	rdev->stats.pbl.total = rdev->lldi.vr->pbl.size;
	rdev->stats.rqt.total = rdev->lldi.vr->rq.size;
	rdev->stats.ocqp.total = rdev->lldi.vr->ocq.size;
	rdev->stats.qid.total = rdev->lldi.vr->qp.size;

	err = c4iw_init_resource(rdev, c4iw_num_stags(rdev), T4_MAX_NUM_PD);
	if (err) {
		printk(KERN_ERR MOD "error %d initializing resources\n", err);
		goto err1;
	}
	err = c4iw_pblpool_create(rdev);
	if (err) {
		printk(KERN_ERR MOD "error %d initializing pbl pool\n", err);
		goto err2;
	}
	err = c4iw_rqtpool_create(rdev);
	if (err) {
		printk(KERN_ERR MOD "error %d initializing rqt pool\n", err);
		goto err3;
	}
	err = c4iw_ocqp_pool_create(rdev);
	if (err) {
		printk(KERN_ERR MOD "error %d initializing ocqp pool\n", err);
		goto err4;
	}
	rdev->status_page = (struct t4_dev_status_page *)
			    __get_free_page(GFP_KERNEL);
	if (!rdev->status_page) {
		pr_err(MOD "error allocating status page\n");
		goto err4;
	}
	return 0;
err4:
	c4iw_rqtpool_destroy(rdev);
err3:
	c4iw_pblpool_destroy(rdev);
err2:
	c4iw_destroy_resource(&rdev->resource);
err1:
	return err;
}

static void c4iw_rdev_close(struct c4iw_rdev *rdev)
{
	free_page((unsigned long)rdev->status_page);
	c4iw_pblpool_destroy(rdev);
	c4iw_rqtpool_destroy(rdev);
	c4iw_destroy_resource(&rdev->resource);
}

static void c4iw_dealloc(struct uld_ctx *ctx)
{
	c4iw_rdev_close(&ctx->dev->rdev);
	idr_destroy(&ctx->dev->cqidr);
	idr_destroy(&ctx->dev->qpidr);
	idr_destroy(&ctx->dev->mmidr);
	idr_destroy(&ctx->dev->hwtid_idr);
	idr_destroy(&ctx->dev->stid_idr);
	idr_destroy(&ctx->dev->atid_idr);
	if (ctx->dev->rdev.bar2_kva)
		iounmap(ctx->dev->rdev.bar2_kva);
	if (ctx->dev->rdev.oc_mw_kva)
		iounmap(ctx->dev->rdev.oc_mw_kva);
	ib_dealloc_device(&ctx->dev->ibdev);
	ctx->dev = NULL;
}

static void c4iw_remove(struct uld_ctx *ctx)
{
	PDBG("%s c4iw_dev %p\n", __func__,  ctx->dev);
	c4iw_unregister_device(ctx->dev);
	c4iw_dealloc(ctx);
}

static int rdma_supported(const struct cxgb4_lld_info *infop)
{
	return infop->vr->stag.size > 0 && infop->vr->pbl.size > 0 &&
	       infop->vr->rq.size > 0 && infop->vr->qp.size > 0 &&
	       infop->vr->cq.size > 0;
}

static struct c4iw_dev *c4iw_alloc(const struct cxgb4_lld_info *infop)
{
	struct c4iw_dev *devp;
	int ret;

	if (!rdma_supported(infop)) {
		printk(KERN_INFO MOD "%s: RDMA not supported on this device.\n",
		       pci_name(infop->pdev));
		return ERR_PTR(-ENOSYS);
	}
	if (!ocqp_supported(infop))
		pr_info("%s: On-Chip Queues not supported on this device.\n",
			pci_name(infop->pdev));

	devp = (struct c4iw_dev *)ib_alloc_device(sizeof(*devp));
	if (!devp) {
		printk(KERN_ERR MOD "Cannot allocate ib device\n");
		return ERR_PTR(-ENOMEM);
	}
	devp->rdev.lldi = *infop;

	/*
	 * For T5 devices, we map all of BAR2 with WC.
	 * For T4 devices with onchip qp mem, we map only that part
	 * of BAR2 with WC.
	 */
	devp->rdev.bar2_pa = pci_resource_start(devp->rdev.lldi.pdev, 2);
	if (is_t5(devp->rdev.lldi.adapter_type)) {
		devp->rdev.bar2_kva = ioremap_wc(devp->rdev.bar2_pa,
			pci_resource_len(devp->rdev.lldi.pdev, 2));
		if (!devp->rdev.bar2_kva) {
			pr_err(MOD "Unable to ioremap BAR2\n");
			return ERR_PTR(-EINVAL);
		}
	} else if (ocqp_supported(infop)) {
		devp->rdev.oc_mw_pa =
			pci_resource_start(devp->rdev.lldi.pdev, 2) +
			pci_resource_len(devp->rdev.lldi.pdev, 2) -
			roundup_pow_of_two(devp->rdev.lldi.vr->ocq.size);
		devp->rdev.oc_mw_kva = ioremap_wc(devp->rdev.oc_mw_pa,
			devp->rdev.lldi.vr->ocq.size);
		if (!devp->rdev.oc_mw_kva) {
			pr_err(MOD "Unable to ioremap onchip mem\n");
			return ERR_PTR(-EINVAL);
		}
	}

	PDBG(KERN_INFO MOD "ocq memory: "
	       "hw_start 0x%x size %u mw_pa 0x%lx mw_kva %p\n",
	       devp->rdev.lldi.vr->ocq.start, devp->rdev.lldi.vr->ocq.size,
	       devp->rdev.oc_mw_pa, devp->rdev.oc_mw_kva);

	ret = c4iw_rdev_open(&devp->rdev);
	if (ret) {
		printk(KERN_ERR MOD "Unable to open CXIO rdev err %d\n", ret);
		ib_dealloc_device(&devp->ibdev);
		return ERR_PTR(ret);
	}

	idr_init(&devp->cqidr);
	idr_init(&devp->qpidr);
	idr_init(&devp->mmidr);
	idr_init(&devp->hwtid_idr);
	idr_init(&devp->stid_idr);
	idr_init(&devp->atid_idr);
	spin_lock_init(&devp->lock);
	mutex_init(&devp->rdev.stats.lock);
	mutex_init(&devp->db_mutex);
	INIT_LIST_HEAD(&devp->db_fc_list);

	if (c4iw_debugfs_root) {
		devp->debugfs_root = debugfs_create_dir(
					pci_name(devp->rdev.lldi.pdev),
					c4iw_debugfs_root);
		setup_debugfs(devp);
	}
	return devp;
}

static void *c4iw_uld_add(const struct cxgb4_lld_info *infop)
{
	struct uld_ctx *ctx;
	static int vers_printed;
	int i;

	if (!vers_printed++)
		pr_info("Chelsio T4/T5 RDMA Driver - version %s\n",
			DRV_VERSION);

	ctx = kzalloc(sizeof *ctx, GFP_KERNEL);
	if (!ctx) {
		ctx = ERR_PTR(-ENOMEM);
		goto out;
	}
	ctx->lldi = *infop;

	PDBG("%s found device %s nchan %u nrxq %u ntxq %u nports %u\n",
	     __func__, pci_name(ctx->lldi.pdev),
	     ctx->lldi.nchan, ctx->lldi.nrxq,
	     ctx->lldi.ntxq, ctx->lldi.nports);

	mutex_lock(&dev_mutex);
	list_add_tail(&ctx->entry, &uld_ctx_list);
	mutex_unlock(&dev_mutex);

	for (i = 0; i < ctx->lldi.nrxq; i++)
		PDBG("rxqid[%u] %u\n", i, ctx->lldi.rxq_ids[i]);
out:
	return ctx;
}

static inline struct sk_buff *copy_gl_to_skb_pkt(const struct pkt_gl *gl,
						 const __be64 *rsp,
						 u32 pktshift)
{
	struct sk_buff *skb;

	/*
	 * Allocate space for cpl_pass_accept_req which will be synthesized by
	 * driver. Once the driver synthesizes the request the skb will go
	 * through the regular cpl_pass_accept_req processing.
	 * The math here assumes sizeof cpl_pass_accept_req >= sizeof
	 * cpl_rx_pkt.
	 */
	skb = alloc_skb(gl->tot_len + sizeof(struct cpl_pass_accept_req) +
			sizeof(struct rss_header) - pktshift, GFP_ATOMIC);
	if (unlikely(!skb))
		return NULL;

	 __skb_put(skb, gl->tot_len + sizeof(struct cpl_pass_accept_req) +
		   sizeof(struct rss_header) - pktshift);

	/*
	 * This skb will contain:
	 *   rss_header from the rspq descriptor (1 flit)
	 *   cpl_rx_pkt struct from the rspq descriptor (2 flits)
	 *   space for the difference between the size of an
	 *      rx_pkt and pass_accept_req cpl (1 flit)
	 *   the packet data from the gl
	 */
	skb_copy_to_linear_data(skb, rsp, sizeof(struct cpl_pass_accept_req) +
				sizeof(struct rss_header));
	skb_copy_to_linear_data_offset(skb, sizeof(struct rss_header) +
				       sizeof(struct cpl_pass_accept_req),
				       gl->va + pktshift,
				       gl->tot_len - pktshift);
	return skb;
}

static inline int recv_rx_pkt(struct c4iw_dev *dev, const struct pkt_gl *gl,
			   const __be64 *rsp)
{
	unsigned int opcode = *(u8 *)rsp;
	struct sk_buff *skb;

	if (opcode != CPL_RX_PKT)
		goto out;

	skb = copy_gl_to_skb_pkt(gl , rsp, dev->rdev.lldi.sge_pktshift);
	if (skb == NULL)
		goto out;

	if (c4iw_handlers[opcode] == NULL) {
		pr_info("%s no handler opcode 0x%x...\n", __func__,
		       opcode);
		kfree_skb(skb);
		goto out;
	}
	c4iw_handlers[opcode](dev, skb);
	return 1;
out:
	return 0;
}

static int c4iw_uld_rx_handler(void *handle, const __be64 *rsp,
			const struct pkt_gl *gl)
{
	struct uld_ctx *ctx = handle;
	struct c4iw_dev *dev = ctx->dev;
	struct sk_buff *skb;
	u8 opcode;

	if (gl == NULL) {
		/* omit RSS and rsp_ctrl at end of descriptor */
		unsigned int len = 64 - sizeof(struct rsp_ctrl) - 8;

		skb = alloc_skb(256, GFP_ATOMIC);
		if (!skb)
			goto nomem;
		__skb_put(skb, len);
		skb_copy_to_linear_data(skb, &rsp[1], len);
	} else if (gl == CXGB4_MSG_AN) {
		const struct rsp_ctrl *rc = (void *)rsp;

		u32 qid = be32_to_cpu(rc->pldbuflen_qid);
		c4iw_ev_handler(dev, qid);
		return 0;
	} else if (unlikely(*(u8 *)rsp != *(u8 *)gl->va)) {
		if (recv_rx_pkt(dev, gl, rsp))
			return 0;

		pr_info("%s: unexpected FL contents at %p, " \
		       "RSS %#llx, FL %#llx, len %u\n",
		       pci_name(ctx->lldi.pdev), gl->va,
		       (unsigned long long)be64_to_cpu(*rsp),
		       (unsigned long long)be64_to_cpu(
		       *(__force __be64 *)gl->va),
		       gl->tot_len);

		return 0;
	} else {
		skb = cxgb4_pktgl_to_skb(gl, 128, 128);
		if (unlikely(!skb))
			goto nomem;
	}

	opcode = *(u8 *)rsp;
	if (c4iw_handlers[opcode]) {
		c4iw_handlers[opcode](dev, skb);
	} else {
		pr_info("%s no handler opcode 0x%x...\n", __func__,
		       opcode);
		kfree_skb(skb);
	}

	return 0;
nomem:
	return -1;
}

static int c4iw_uld_state_change(void *handle, enum cxgb4_state new_state)
{
	struct uld_ctx *ctx = handle;

	PDBG("%s new_state %u\n", __func__, new_state);
	switch (new_state) {
	case CXGB4_STATE_UP:
		printk(KERN_INFO MOD "%s: Up\n", pci_name(ctx->lldi.pdev));
		if (!ctx->dev) {
			int ret;

			ctx->dev = c4iw_alloc(&ctx->lldi);
			if (IS_ERR(ctx->dev)) {
				printk(KERN_ERR MOD
				       "%s: initialization failed: %ld\n",
				       pci_name(ctx->lldi.pdev),
				       PTR_ERR(ctx->dev));
				ctx->dev = NULL;
				break;
			}
			ret = c4iw_register_device(ctx->dev);
			if (ret) {
				printk(KERN_ERR MOD
				       "%s: RDMA registration failed: %d\n",
				       pci_name(ctx->lldi.pdev), ret);
				c4iw_dealloc(ctx);
			}
		}
		break;
	case CXGB4_STATE_DOWN:
		printk(KERN_INFO MOD "%s: Down\n",
		       pci_name(ctx->lldi.pdev));
		if (ctx->dev)
			c4iw_remove(ctx);
		break;
	case CXGB4_STATE_START_RECOVERY:
		printk(KERN_INFO MOD "%s: Fatal Error\n",
		       pci_name(ctx->lldi.pdev));
		if (ctx->dev) {
			struct ib_event event;

			ctx->dev->rdev.flags |= T4_FATAL_ERROR;
			memset(&event, 0, sizeof event);
			event.event  = IB_EVENT_DEVICE_FATAL;
			event.device = &ctx->dev->ibdev;
			ib_dispatch_event(&event);
			c4iw_remove(ctx);
		}
		break;
	case CXGB4_STATE_DETACH:
		printk(KERN_INFO MOD "%s: Detach\n",
		       pci_name(ctx->lldi.pdev));
		if (ctx->dev)
			c4iw_remove(ctx);
		break;
	}
	return 0;
}

static int disable_qp_db(int id, void *p, void *data)
{
	struct c4iw_qp *qp = p;

	t4_disable_wq_db(&qp->wq);
	return 0;
}

static void stop_queues(struct uld_ctx *ctx)
{
	unsigned long flags;

	spin_lock_irqsave(&ctx->dev->lock, flags);
	ctx->dev->rdev.stats.db_state_transitions++;
	ctx->dev->db_state = STOPPED;
	if (ctx->dev->rdev.flags & T4_STATUS_PAGE_DISABLED)
		idr_for_each(&ctx->dev->qpidr, disable_qp_db, NULL);
	else
		ctx->dev->rdev.status_page->db_off = 1;
	spin_unlock_irqrestore(&ctx->dev->lock, flags);
}

static int enable_qp_db(int id, void *p, void *data)
{
	struct c4iw_qp *qp = p;

	t4_enable_wq_db(&qp->wq);
	return 0;
}

static void resume_rc_qp(struct c4iw_qp *qp)
{
	spin_lock(&qp->lock);
<<<<<<< HEAD
	t4_ring_sq_db(&qp->wq, qp->wq.sq.wq_pidx_inc);
	qp->wq.sq.wq_pidx_inc = 0;
	t4_ring_rq_db(&qp->wq, qp->wq.rq.wq_pidx_inc);
=======
	t4_ring_sq_db(&qp->wq, qp->wq.sq.wq_pidx_inc,
		      is_t5(qp->rhp->rdev.lldi.adapter_type), NULL);
	qp->wq.sq.wq_pidx_inc = 0;
	t4_ring_rq_db(&qp->wq, qp->wq.rq.wq_pidx_inc,
		      is_t5(qp->rhp->rdev.lldi.adapter_type), NULL);
>>>>>>> f58b8487
	qp->wq.rq.wq_pidx_inc = 0;
	spin_unlock(&qp->lock);
}

static void resume_a_chunk(struct uld_ctx *ctx)
{
	int i;
	struct c4iw_qp *qp;

	for (i = 0; i < DB_FC_RESUME_SIZE; i++) {
		qp = list_first_entry(&ctx->dev->db_fc_list, struct c4iw_qp,
				      db_fc_entry);
		list_del_init(&qp->db_fc_entry);
		resume_rc_qp(qp);
		if (list_empty(&ctx->dev->db_fc_list))
			break;
	}
}

static void resume_queues(struct uld_ctx *ctx)
{
	spin_lock_irq(&ctx->dev->lock);
	if (ctx->dev->db_state != STOPPED)
		goto out;
	ctx->dev->db_state = FLOW_CONTROL;
	while (1) {
		if (list_empty(&ctx->dev->db_fc_list)) {
			WARN_ON(ctx->dev->db_state != FLOW_CONTROL);
			ctx->dev->db_state = NORMAL;
			ctx->dev->rdev.stats.db_state_transitions++;
			if (ctx->dev->rdev.flags & T4_STATUS_PAGE_DISABLED) {
				idr_for_each(&ctx->dev->qpidr, enable_qp_db,
					     NULL);
			} else {
				ctx->dev->rdev.status_page->db_off = 0;
			}
			break;
		} else {
			if (cxgb4_dbfifo_count(ctx->dev->rdev.lldi.ports[0], 1)
			    < (ctx->dev->rdev.lldi.dbfifo_int_thresh <<
			       DB_FC_DRAIN_THRESH)) {
				resume_a_chunk(ctx);
			}
			if (!list_empty(&ctx->dev->db_fc_list)) {
				spin_unlock_irq(&ctx->dev->lock);
				if (DB_FC_RESUME_DELAY) {
					set_current_state(TASK_UNINTERRUPTIBLE);
					schedule_timeout(DB_FC_RESUME_DELAY);
				}
				spin_lock_irq(&ctx->dev->lock);
				if (ctx->dev->db_state != FLOW_CONTROL)
					break;
			}
		}
	}
out:
	if (ctx->dev->db_state != NORMAL)
		ctx->dev->rdev.stats.db_fc_interruptions++;
	spin_unlock_irq(&ctx->dev->lock);
}

struct qp_list {
	unsigned idx;
	struct c4iw_qp **qps;
};

static int add_and_ref_qp(int id, void *p, void *data)
{
	struct qp_list *qp_listp = data;
	struct c4iw_qp *qp = p;

	c4iw_qp_add_ref(&qp->ibqp);
	qp_listp->qps[qp_listp->idx++] = qp;
	return 0;
}

static int count_qps(int id, void *p, void *data)
{
	unsigned *countp = data;
	(*countp)++;
	return 0;
}

static void deref_qps(struct qp_list *qp_list)
{
	int idx;

	for (idx = 0; idx < qp_list->idx; idx++)
		c4iw_qp_rem_ref(&qp_list->qps[idx]->ibqp);
}

static void recover_lost_dbs(struct uld_ctx *ctx, struct qp_list *qp_list)
{
	int idx;
	int ret;

	for (idx = 0; idx < qp_list->idx; idx++) {
		struct c4iw_qp *qp = qp_list->qps[idx];

		spin_lock_irq(&qp->rhp->lock);
		spin_lock(&qp->lock);
		ret = cxgb4_sync_txq_pidx(qp->rhp->rdev.lldi.ports[0],
					  qp->wq.sq.qid,
					  t4_sq_host_wq_pidx(&qp->wq),
					  t4_sq_wq_size(&qp->wq));
		if (ret) {
			pr_err(KERN_ERR MOD "%s: Fatal error - "
			       "DB overflow recovery failed - "
			       "error syncing SQ qid %u\n",
			       pci_name(ctx->lldi.pdev), qp->wq.sq.qid);
			spin_unlock(&qp->lock);
			spin_unlock_irq(&qp->rhp->lock);
			return;
		}
		qp->wq.sq.wq_pidx_inc = 0;

		ret = cxgb4_sync_txq_pidx(qp->rhp->rdev.lldi.ports[0],
					  qp->wq.rq.qid,
					  t4_rq_host_wq_pidx(&qp->wq),
					  t4_rq_wq_size(&qp->wq));

		if (ret) {
			pr_err(KERN_ERR MOD "%s: Fatal error - "
			       "DB overflow recovery failed - "
			       "error syncing RQ qid %u\n",
			       pci_name(ctx->lldi.pdev), qp->wq.rq.qid);
			spin_unlock(&qp->lock);
			spin_unlock_irq(&qp->rhp->lock);
			return;
		}
		qp->wq.rq.wq_pidx_inc = 0;
		spin_unlock(&qp->lock);
		spin_unlock_irq(&qp->rhp->lock);

		/* Wait for the dbfifo to drain */
		while (cxgb4_dbfifo_count(qp->rhp->rdev.lldi.ports[0], 1) > 0) {
			set_current_state(TASK_UNINTERRUPTIBLE);
			schedule_timeout(usecs_to_jiffies(10));
		}
	}
}

static void recover_queues(struct uld_ctx *ctx)
{
	int count = 0;
	struct qp_list qp_list;
	int ret;

	/* slow everybody down */
	set_current_state(TASK_UNINTERRUPTIBLE);
	schedule_timeout(usecs_to_jiffies(1000));

	/* flush the SGE contexts */
	ret = cxgb4_flush_eq_cache(ctx->dev->rdev.lldi.ports[0]);
	if (ret) {
		printk(KERN_ERR MOD "%s: Fatal error - DB overflow recovery failed\n",
		       pci_name(ctx->lldi.pdev));
		return;
	}

	/* Count active queues so we can build a list of queues to recover */
	spin_lock_irq(&ctx->dev->lock);
	WARN_ON(ctx->dev->db_state != STOPPED);
	ctx->dev->db_state = RECOVERY;
	idr_for_each(&ctx->dev->qpidr, count_qps, &count);

	qp_list.qps = kzalloc(count * sizeof *qp_list.qps, GFP_ATOMIC);
	if (!qp_list.qps) {
		printk(KERN_ERR MOD "%s: Fatal error - DB overflow recovery failed\n",
		       pci_name(ctx->lldi.pdev));
		spin_unlock_irq(&ctx->dev->lock);
		return;
	}
	qp_list.idx = 0;

	/* add and ref each qp so it doesn't get freed */
	idr_for_each(&ctx->dev->qpidr, add_and_ref_qp, &qp_list);

	spin_unlock_irq(&ctx->dev->lock);

	/* now traverse the list in a safe context to recover the db state*/
	recover_lost_dbs(ctx, &qp_list);

	/* we're almost done!  deref the qps and clean up */
	deref_qps(&qp_list);
	kfree(qp_list.qps);

	spin_lock_irq(&ctx->dev->lock);
	WARN_ON(ctx->dev->db_state != RECOVERY);
	ctx->dev->db_state = STOPPED;
	spin_unlock_irq(&ctx->dev->lock);
}

static int c4iw_uld_control(void *handle, enum cxgb4_control control, ...)
{
	struct uld_ctx *ctx = handle;

	switch (control) {
	case CXGB4_CONTROL_DB_FULL:
		stop_queues(ctx);
		ctx->dev->rdev.stats.db_full++;
		break;
	case CXGB4_CONTROL_DB_EMPTY:
		resume_queues(ctx);
		mutex_lock(&ctx->dev->rdev.stats.lock);
		ctx->dev->rdev.stats.db_empty++;
		mutex_unlock(&ctx->dev->rdev.stats.lock);
		break;
	case CXGB4_CONTROL_DB_DROP:
		recover_queues(ctx);
		mutex_lock(&ctx->dev->rdev.stats.lock);
		ctx->dev->rdev.stats.db_drop++;
		mutex_unlock(&ctx->dev->rdev.stats.lock);
		break;
	default:
		printk(KERN_WARNING MOD "%s: unknown control cmd %u\n",
		       pci_name(ctx->lldi.pdev), control);
		break;
	}
	return 0;
}

static struct cxgb4_uld_info c4iw_uld_info = {
	.name = DRV_NAME,
	.add = c4iw_uld_add,
	.rx_handler = c4iw_uld_rx_handler,
	.state_change = c4iw_uld_state_change,
	.control = c4iw_uld_control,
};

static int __init c4iw_init_module(void)
{
	int err;

	err = c4iw_cm_init();
	if (err)
		return err;

	c4iw_debugfs_root = debugfs_create_dir(DRV_NAME, NULL);
	if (!c4iw_debugfs_root)
		printk(KERN_WARNING MOD
		       "could not create debugfs entry, continuing\n");

	cxgb4_register_uld(CXGB4_ULD_RDMA, &c4iw_uld_info);

	return 0;
}

static void __exit c4iw_exit_module(void)
{
	struct uld_ctx *ctx, *tmp;

	mutex_lock(&dev_mutex);
	list_for_each_entry_safe(ctx, tmp, &uld_ctx_list, entry) {
		if (ctx->dev)
			c4iw_remove(ctx);
		kfree(ctx);
	}
	mutex_unlock(&dev_mutex);
	cxgb4_unregister_uld(CXGB4_ULD_RDMA);
	c4iw_cm_term();
	debugfs_remove_recursive(c4iw_debugfs_root);
}

module_init(c4iw_init_module);
module_exit(c4iw_exit_module);<|MERGE_RESOLUTION|>--- conflicted
+++ resolved
@@ -1026,17 +1026,11 @@
 static void resume_rc_qp(struct c4iw_qp *qp)
 {
 	spin_lock(&qp->lock);
-<<<<<<< HEAD
-	t4_ring_sq_db(&qp->wq, qp->wq.sq.wq_pidx_inc);
-	qp->wq.sq.wq_pidx_inc = 0;
-	t4_ring_rq_db(&qp->wq, qp->wq.rq.wq_pidx_inc);
-=======
 	t4_ring_sq_db(&qp->wq, qp->wq.sq.wq_pidx_inc,
 		      is_t5(qp->rhp->rdev.lldi.adapter_type), NULL);
 	qp->wq.sq.wq_pidx_inc = 0;
 	t4_ring_rq_db(&qp->wq, qp->wq.rq.wq_pidx_inc,
 		      is_t5(qp->rhp->rdev.lldi.adapter_type), NULL);
->>>>>>> f58b8487
 	qp->wq.rq.wq_pidx_inc = 0;
 	spin_unlock(&qp->lock);
 }
