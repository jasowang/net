#
# DAC drivers
#
comment "Digital to analog convertors"

config AD5624R_SPI
	tristate "Analog Devices AD5624/44/64R DAC spi driver"
	depends on SPI
	help
	  Say yes here to build support for Analog Devices AD5624R, AD5644R and
	  AD5664R convertors (DAC). This driver uses the common SPI interface.

config AD5446
	tristate "Analog Devices AD5444/6, AD5620/40/60 and AD5542A/12A DAC SPI driver"
	depends on SPI
	help
	  Say yes here to build support for Analog Devices AD5444, AD5446,
	  AD5512A, AD5542A, AD5543, AD5553, AD5601, AD5611, AD5620, AD5621,
	  AD5640, AD5660 DACs.

	  To compile this driver as a module, choose M here: the
	  module will be called ad5446.

<<<<<<< HEAD
=======
config AD5504
	tristate "Analog Devices AD5504/AD5501 DAC SPI driver"
	depends on SPI
	help
	  Say yes here to build support for Analog Devices AD5504, AD5501,
	  High Voltage Digital to Analog Converter.

	  To compile this driver as a module, choose M here: the
	  module will be called ad5504.

config AD5791
	tristate "Analog Devices AD5760/AD5780/AD5781/AD5791 DAC SPI driver"
	depends on SPI
	help
	  Say yes here to build support for Analog Devices AD5760, AD5780,
	  AD5781, AD5791 High Resolution Voltage Output Digital to
	  Analog Converter.

	  To compile this driver as a module, choose M here: the
	  module will be called ad5791.

>>>>>>> d762f438
config MAX517
	tristate "Maxim MAX517/518/519 DAC driver"
	depends on I2C && EXPERIMENTAL
	help
	  If you say yes here you get support for the Maxim chips MAX517,
	  MAX518 and MAX519 (I2C 8-Bit DACs with rail-to-rail outputs).

	  This driver can also be built as a module.  If so, the module
	  will be called max517.<|MERGE_RESOLUTION|>--- conflicted
+++ resolved
@@ -21,8 +21,6 @@
 	  To compile this driver as a module, choose M here: the
 	  module will be called ad5446.
 
-<<<<<<< HEAD
-=======
 config AD5504
 	tristate "Analog Devices AD5504/AD5501 DAC SPI driver"
 	depends on SPI
@@ -44,7 +42,6 @@
 	  To compile this driver as a module, choose M here: the
 	  module will be called ad5791.
 
->>>>>>> d762f438
 config MAX517
 	tristate "Maxim MAX517/518/519 DAC driver"
 	depends on I2C && EXPERIMENTAL
