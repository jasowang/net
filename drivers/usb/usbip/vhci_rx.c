// SPDX-License-Identifier: GPL-2.0+
/*
 * Copyright (C) 2003-2008 Takahiro Hirofuchi
 */

#include <linux/kthread.h>
#include <linux/slab.h>

#include "usbip_common.h"
#include "vhci.h"

/* get URB from transmitted urb queue. caller must hold vdev->priv_lock */
struct urb *pickup_urb_and_free_priv(struct vhci_device *vdev, __u32 seqnum)
{
	struct vhci_priv *priv, *tmp;
	struct urb *urb = NULL;
	int status;

	list_for_each_entry_safe(priv, tmp, &vdev->priv_rx, list) {
		if (priv->seqnum != seqnum)
			continue;

		urb = priv->urb;
		status = urb->status;

		usbip_dbg_vhci_rx("find urb seqnum %u\n", seqnum);

		switch (status) {
		case -ENOENT:
			/* fall through */
		case -ECONNRESET:
			dev_dbg(&urb->dev->dev,
<<<<<<< HEAD
				 "urb seq# %u was unlinked %ssynchronuously\n",
=======
				 "urb seq# %u was unlinked %ssynchronously\n",
>>>>>>> 661e50bc
				 seqnum, status == -ENOENT ? "" : "a");
			break;
		case -EINPROGRESS:
			/* no info output */
			break;
		default:
			dev_dbg(&urb->dev->dev,
				 "urb seq# %u may be in a error, status %d\n",
				 seqnum, status);
		}

		list_del(&priv->list);
		kfree(priv);
		urb->hcpriv = NULL;

		break;
	}

	return urb;
}

static void vhci_recv_ret_submit(struct vhci_device *vdev,
				 struct usbip_header *pdu)
{
	struct vhci_hcd *vhci_hcd = vdev_to_vhci_hcd(vdev);
	struct vhci *vhci = vhci_hcd->vhci;
	struct usbip_device *ud = &vdev->ud;
	struct urb *urb;
	unsigned long flags;

	spin_lock_irqsave(&vdev->priv_lock, flags);
	urb = pickup_urb_and_free_priv(vdev, pdu->base.seqnum);
	spin_unlock_irqrestore(&vdev->priv_lock, flags);

	if (!urb) {
		pr_err("cannot find a urb of seqnum %u max seqnum %d\n",
			pdu->base.seqnum,
			atomic_read(&vhci_hcd->seqnum));
		usbip_event_add(ud, VDEV_EVENT_ERROR_TCP);
		return;
	}

	/* unpack the pdu to a urb */
	usbip_pack_pdu(pdu, urb, USBIP_RET_SUBMIT, 0);

	/* recv transfer buffer */
	if (usbip_recv_xbuff(ud, urb) < 0)
		return;

	/* recv iso_packet_descriptor */
	if (usbip_recv_iso(ud, urb) < 0)
		return;

	/* restore the padding in iso packets */
	usbip_pad_iso(ud, urb);

	if (usbip_dbg_flag_vhci_rx)
		usbip_dump_urb(urb);

	usbip_dbg_vhci_rx("now giveback urb %u\n", pdu->base.seqnum);

	spin_lock_irqsave(&vhci->lock, flags);
	usb_hcd_unlink_urb_from_ep(vhci_hcd_to_hcd(vhci_hcd), urb);
	spin_unlock_irqrestore(&vhci->lock, flags);

	usb_hcd_giveback_urb(vhci_hcd_to_hcd(vhci_hcd), urb, urb->status);

	usbip_dbg_vhci_rx("Leave\n");
}

static struct vhci_unlink *dequeue_pending_unlink(struct vhci_device *vdev,
						  struct usbip_header *pdu)
{
	struct vhci_unlink *unlink, *tmp;
	unsigned long flags;

	spin_lock_irqsave(&vdev->priv_lock, flags);

	list_for_each_entry_safe(unlink, tmp, &vdev->unlink_rx, list) {
		pr_info("unlink->seqnum %lu\n", unlink->seqnum);
		if (unlink->seqnum == pdu->base.seqnum) {
			usbip_dbg_vhci_rx("found pending unlink, %lu\n",
					  unlink->seqnum);
			list_del(&unlink->list);

			spin_unlock_irqrestore(&vdev->priv_lock, flags);
			return unlink;
		}
	}

	spin_unlock_irqrestore(&vdev->priv_lock, flags);

	return NULL;
}

static void vhci_recv_ret_unlink(struct vhci_device *vdev,
				 struct usbip_header *pdu)
{
	struct vhci_hcd *vhci_hcd = vdev_to_vhci_hcd(vdev);
	struct vhci *vhci = vhci_hcd->vhci;
	struct vhci_unlink *unlink;
	struct urb *urb;
	unsigned long flags;

	usbip_dump_header(pdu);

	unlink = dequeue_pending_unlink(vdev, pdu);
	if (!unlink) {
		pr_info("cannot find the pending unlink %u\n",
			pdu->base.seqnum);
		return;
	}

	spin_lock_irqsave(&vdev->priv_lock, flags);
	urb = pickup_urb_and_free_priv(vdev, unlink->unlink_seqnum);
	spin_unlock_irqrestore(&vdev->priv_lock, flags);

	if (!urb) {
		/*
		 * I get the result of a unlink request. But, it seems that I
		 * already received the result of its submit result and gave
		 * back the URB.
		 */
		pr_info("the urb (seqnum %d) was already given back\n",
			pdu->base.seqnum);
	} else {
		usbip_dbg_vhci_rx("now giveback urb %d\n", pdu->base.seqnum);

		/* If unlink is successful, status is -ECONNRESET */
		urb->status = pdu->u.ret_unlink.status;
		pr_info("urb->status %d\n", urb->status);

		spin_lock_irqsave(&vhci->lock, flags);
		usb_hcd_unlink_urb_from_ep(vhci_hcd_to_hcd(vhci_hcd), urb);
		spin_unlock_irqrestore(&vhci->lock, flags);

		usb_hcd_giveback_urb(vhci_hcd_to_hcd(vhci_hcd), urb, urb->status);
	}

	kfree(unlink);
}

static int vhci_priv_tx_empty(struct vhci_device *vdev)
{
	int empty = 0;
	unsigned long flags;

	spin_lock_irqsave(&vdev->priv_lock, flags);
	empty = list_empty(&vdev->priv_rx);
	spin_unlock_irqrestore(&vdev->priv_lock, flags);

	return empty;
}

/* recv a pdu */
static void vhci_rx_pdu(struct usbip_device *ud)
{
	int ret;
	struct usbip_header pdu;
	struct vhci_device *vdev = container_of(ud, struct vhci_device, ud);

	usbip_dbg_vhci_rx("Enter\n");

	memset(&pdu, 0, sizeof(pdu));

	/* receive a pdu header */
	ret = usbip_recv(ud->tcp_socket, &pdu, sizeof(pdu));
	if (ret < 0) {
		if (ret == -ECONNRESET)
			pr_info("connection reset by peer\n");
		else if (ret == -EAGAIN) {
			/* ignore if connection was idle */
			if (vhci_priv_tx_empty(vdev))
				return;
			pr_info("connection timed out with pending urbs\n");
		} else if (ret != -ERESTARTSYS)
			pr_info("xmit failed %d\n", ret);

		usbip_event_add(ud, VDEV_EVENT_ERROR_TCP);
		return;
	}
	if (ret == 0) {
		pr_info("connection closed");
		usbip_event_add(ud, VDEV_EVENT_DOWN);
		return;
	}
	if (ret != sizeof(pdu)) {
		pr_err("received pdu size is %d, should be %d\n", ret,
		       (unsigned int)sizeof(pdu));
		usbip_event_add(ud, VDEV_EVENT_ERROR_TCP);
		return;
	}

	usbip_header_correct_endian(&pdu, 0);

	if (usbip_dbg_flag_vhci_rx)
		usbip_dump_header(&pdu);

	switch (pdu.base.command) {
	case USBIP_RET_SUBMIT:
		vhci_recv_ret_submit(vdev, &pdu);
		break;
	case USBIP_RET_UNLINK:
		vhci_recv_ret_unlink(vdev, &pdu);
		break;
	default:
		/* NOT REACHED */
		pr_err("unknown pdu %u\n", pdu.base.command);
		usbip_dump_header(&pdu);
		usbip_event_add(ud, VDEV_EVENT_ERROR_TCP);
		break;
	}
}

int vhci_rx_loop(void *data)
{
	struct usbip_device *ud = data;

	while (!kthread_should_stop()) {
		if (usbip_event_happened(ud))
			break;

		vhci_rx_pdu(ud);
	}

	return 0;
}<|MERGE_RESOLUTION|>--- conflicted
+++ resolved
@@ -30,11 +30,7 @@
 			/* fall through */
 		case -ECONNRESET:
 			dev_dbg(&urb->dev->dev,
-<<<<<<< HEAD
-				 "urb seq# %u was unlinked %ssynchronuously\n",
-=======
 				 "urb seq# %u was unlinked %ssynchronously\n",
->>>>>>> 661e50bc
 				 seqnum, status == -ENOENT ? "" : "a");
 			break;
 		case -EINPROGRESS:
