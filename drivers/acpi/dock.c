/*
 *  dock.c - ACPI dock station driver
 *
 *  Copyright (C) 2006, 2014, Intel Corp.
 *  Author: Kristen Carlson Accardi <kristen.c.accardi@intel.com>
 *          Rafael J. Wysocki <rafael.j.wysocki@intel.com>
 *
 * ~~~~~~~~~~~~~~~~~~~~~~~~~~~~~~~~~~~~~~~~~~~~~~~~~~~~~~~~~~~~~~~~~~~~~~~~~~
 *
 *  This program is free software; you can redistribute it and/or modify
 *  it under the terms of the GNU General Public License as published by
 *  the Free Software Foundation; either version 2 of the License, or (at
 *  your option) any later version.
 *
 *  This program is distributed in the hope that it will be useful, but
 *  WITHOUT ANY WARRANTY; without even the implied warranty of
 *  MERCHANTABILITY or FITNESS FOR A PARTICULAR PURPOSE.  See the GNU
 *  General Public License for more details.
 *
 *  You should have received a copy of the GNU General Public License along
 *  with this program; if not, write to the Free Software Foundation, Inc.,
 *  59 Temple Place, Suite 330, Boston, MA 02111-1307 USA.
 *
 * ~~~~~~~~~~~~~~~~~~~~~~~~~~~~~~~~~~~~~~~~~~~~~~~~~~~~~~~~~~~~~~~~~~~~~~~~~~
 */

#include <linux/kernel.h>
#include <linux/module.h>
#include <linux/slab.h>
#include <linux/init.h>
#include <linux/types.h>
#include <linux/notifier.h>
#include <linux/platform_device.h>
#include <linux/jiffies.h>
#include <linux/stddef.h>
#include <linux/acpi.h>

#include "internal.h"

#define PREFIX "ACPI: "

#define ACPI_DOCK_DRIVER_DESCRIPTION "ACPI Dock Station Driver"

ACPI_MODULE_NAME("dock");
MODULE_AUTHOR("Kristen Carlson Accardi");
MODULE_DESCRIPTION(ACPI_DOCK_DRIVER_DESCRIPTION);
MODULE_LICENSE("GPL");

static bool immediate_undock = 1;
module_param(immediate_undock, bool, 0644);
MODULE_PARM_DESC(immediate_undock, "1 (default) will cause the driver to "
	"undock immediately when the undock button is pressed, 0 will cause"
	" the driver to wait for userspace to write the undock sysfs file "
	" before undocking");

static const struct acpi_device_id dock_device_ids[] = {
	{"LNXDOCK", 0},
	{"", 0},
};
MODULE_DEVICE_TABLE(acpi, dock_device_ids);

struct dock_station {
	acpi_handle handle;
	unsigned long last_dock_time;
	u32 flags;
	struct list_head dependent_devices;

	struct list_head sibling;
	struct platform_device *dock_device;
};
static LIST_HEAD(dock_stations);
static int dock_station_count;

struct dock_dependent_device {
	struct list_head list;
	struct acpi_device *adev;
};

#define DOCK_DOCKING	0x00000001
#define DOCK_UNDOCKING  0x00000002
#define DOCK_IS_DOCK	0x00000010
#define DOCK_IS_ATA	0x00000020
#define DOCK_IS_BAT	0x00000040
#define DOCK_EVENT	3
#define UNDOCK_EVENT	2

enum dock_callback_type {
	DOCK_CALL_HANDLER,
	DOCK_CALL_FIXUP,
	DOCK_CALL_UEVENT,
};

/*****************************************************************************
 *                         Dock Dependent device functions                   *
 *****************************************************************************/
/**
 * add_dock_dependent_device - associate a device with the dock station
 * @ds: Dock station.
 * @adev: Dependent ACPI device object.
 *
 * Add the dependent device to the dock's dependent device list.
 */
static int add_dock_dependent_device(struct dock_station *ds,
				     struct acpi_device *adev)
{
	struct dock_dependent_device *dd;

	dd = kzalloc(sizeof(*dd), GFP_KERNEL);
	if (!dd)
		return -ENOMEM;

	dd->adev = adev;
	INIT_LIST_HEAD(&dd->list);
	list_add_tail(&dd->list, &ds->dependent_devices);

	return 0;
}

static void dock_hotplug_event(struct dock_dependent_device *dd, u32 event,
			       enum dock_callback_type cb_type)
{
	struct acpi_device *adev = dd->adev;

	acpi_lock_hp_context();

	if (!adev->hp)
		goto out;

	if (cb_type == DOCK_CALL_FIXUP) {
		void (*fixup)(struct acpi_device *);

		fixup = adev->hp->fixup;
		if (fixup) {
			acpi_unlock_hp_context();
			fixup(adev);
			return;
		}
	} else if (cb_type == DOCK_CALL_UEVENT) {
		void (*uevent)(struct acpi_device *, u32);

		uevent = adev->hp->uevent;
		if (uevent) {
			acpi_unlock_hp_context();
			uevent(adev, event);
			return;
		}
	} else {
		int (*notify)(struct acpi_device *, u32);

		notify = adev->hp->notify;
		if (notify) {
			acpi_unlock_hp_context();
			notify(adev, event);
			return;
		}
	}

 out:
	acpi_unlock_hp_context();
}

static struct dock_station *find_dock_station(acpi_handle handle)
{
	struct dock_station *ds;

	list_for_each_entry(ds, &dock_stations, sibling)
		if (ds->handle == handle)
			return ds;

	return NULL;
}

/**
 * find_dock_dependent_device - get a device dependent on this dock
 * @ds: the dock station
 * @adev: ACPI device object to find.
 *
 * iterate over the dependent device list for this dock.  If the
 * dependent device matches the handle, return.
 */
static struct dock_dependent_device *
find_dock_dependent_device(struct dock_station *ds, struct acpi_device *adev)
{
	struct dock_dependent_device *dd;

	list_for_each_entry(dd, &ds->dependent_devices, list)
		if (adev == dd->adev)
			return dd;

	return NULL;
}

void register_dock_dependent_device(struct acpi_device *adev,
				    acpi_handle dshandle)
{
	struct dock_station *ds = find_dock_station(dshandle);

	if (ds && !find_dock_dependent_device(ds, adev))
		add_dock_dependent_device(ds, adev);
}

/*****************************************************************************
 *                         Dock functions                                    *
 *****************************************************************************/

/**
 * is_dock_device - see if a device is on a dock station
 * @adev: ACPI device object to check.
 *
 * If this device is either the dock station itself,
 * or is a device dependent on the dock station, then it
 * is a dock device
 */
int is_dock_device(struct acpi_device *adev)
{
	struct dock_station *dock_station;

	if (!dock_station_count)
		return 0;

	if (acpi_dock_match(adev->handle))
		return 1;

	list_for_each_entry(dock_station, &dock_stations, sibling)
		if (find_dock_dependent_device(dock_station, adev))
			return 1;

	return 0;
}
EXPORT_SYMBOL_GPL(is_dock_device);

/**
 * dock_present - see if the dock station is present.
 * @ds: the dock station
 *
 * execute the _STA method.  note that present does not
 * imply that we are docked.
 */
static int dock_present(struct dock_station *ds)
{
	unsigned long long sta;
	acpi_status status;

	if (ds) {
		status = acpi_evaluate_integer(ds->handle, "_STA", NULL, &sta);
		if (ACPI_SUCCESS(status) && sta)
			return 1;
	}
	return 0;
}

/**
 * hot_remove_dock_devices - Remove dock station devices.
 * @ds: Dock station.
 */
static void hot_remove_dock_devices(struct dock_station *ds)
{
	struct dock_dependent_device *dd;

	/*
	 * Walk the list in reverse order so that devices that have been added
	 * last are removed first (in case there are some indirect dependencies
	 * between them).
	 */
	list_for_each_entry_reverse(dd, &ds->dependent_devices, list)
		dock_hotplug_event(dd, ACPI_NOTIFY_EJECT_REQUEST, false);

	list_for_each_entry_reverse(dd, &ds->dependent_devices, list)
		acpi_bus_trim(dd->adev);
}

/**
 * hotplug_dock_devices - Insert devices on a dock station.
 * @ds: the dock station
 * @event: either bus check or device check request
 *
 * Some devices on the dock station need to have drivers called
 * to perform hotplug operations after a dock event has occurred.
 * Traverse the list of dock devices that have registered a
 * hotplug handler, and call the handler.
 */
static void hotplug_dock_devices(struct dock_station *ds, u32 event)
{
	struct dock_dependent_device *dd;

	/* Call driver specific post-dock fixups. */
	list_for_each_entry(dd, &ds->dependent_devices, list)
		dock_hotplug_event(dd, event, DOCK_CALL_FIXUP);

	/* Call driver specific hotplug functions. */
	list_for_each_entry(dd, &ds->dependent_devices, list)
		dock_hotplug_event(dd, event, DOCK_CALL_HANDLER);

	/*
	 * Check if all devices have been enumerated already.  If not, run
	 * acpi_bus_scan() for them and that will cause scan handlers to be
	 * attached to device objects or acpi_drivers to be stopped/started if
	 * they are present.
	 */
	list_for_each_entry(dd, &ds->dependent_devices, list) {
		struct acpi_device *adev = dd->adev;

		if (!acpi_device_enumerated(adev)) {
			int ret = acpi_bus_scan(adev->handle);
			if (ret)
				dev_dbg(&adev->dev, "scan error %d\n", -ret);
		}
	}
}

static void dock_event(struct dock_station *ds, u32 event, int num)
{
	struct device *dev = &ds->dock_device->dev;
	char event_string[13];
	char *envp[] = { event_string, NULL };
	struct dock_dependent_device *dd;

	if (num == UNDOCK_EVENT)
		sprintf(event_string, "EVENT=undock");
	else
		sprintf(event_string, "EVENT=dock");

	/*
	 * Indicate that the status of the dock station has
	 * changed.
	 */
	if (num == DOCK_EVENT)
		kobject_uevent_env(&dev->kobj, KOBJ_CHANGE, envp);

	list_for_each_entry(dd, &ds->dependent_devices, list)
		dock_hotplug_event(dd, event, DOCK_CALL_UEVENT);

	if (num != DOCK_EVENT)
		kobject_uevent_env(&dev->kobj, KOBJ_CHANGE, envp);
}

/**
 * handle_dock - handle a dock event
 * @ds: the dock station
 * @dock: to dock, or undock - that is the question
 *
 * Execute the _DCK method in response to an acpi event
 */
static void handle_dock(struct dock_station *ds, int dock)
{
	acpi_status status;
	struct acpi_object_list arg_list;
	union acpi_object arg;
	unsigned long long value;

	acpi_handle_info(ds->handle, "%s\n", dock ? "docking" : "undocking");

	/* _DCK method has one argument */
	arg_list.count = 1;
	arg_list.pointer = &arg;
	arg.type = ACPI_TYPE_INTEGER;
	arg.integer.value = dock;
	status = acpi_evaluate_integer(ds->handle, "_DCK", &arg_list, &value);
	if (ACPI_FAILURE(status) && status != AE_NOT_FOUND)
		acpi_handle_err(ds->handle, "Failed to execute _DCK (0x%x)\n",
				status);
}

static inline void dock(struct dock_station *ds)
{
	handle_dock(ds, 1);
}

static inline void undock(struct dock_station *ds)
{
	handle_dock(ds, 0);
}

static inline void begin_dock(struct dock_station *ds)
{
	ds->flags |= DOCK_DOCKING;
}

static inline void complete_dock(struct dock_station *ds)
{
	ds->flags &= ~(DOCK_DOCKING);
	ds->last_dock_time = jiffies;
}

static inline void begin_undock(struct dock_station *ds)
{
	ds->flags |= DOCK_UNDOCKING;
}

static inline void complete_undock(struct dock_station *ds)
{
	ds->flags &= ~(DOCK_UNDOCKING);
}

/**
 * dock_in_progress - see if we are in the middle of handling a dock event
 * @ds: the dock station
 *
 * Sometimes while docking, false dock events can be sent to the driver
 * because good connections aren't made or some other reason.  Ignore these
 * if we are in the middle of doing something.
 */
static int dock_in_progress(struct dock_station *ds)
{
	if ((ds->flags & DOCK_DOCKING) ||
	    time_before(jiffies, (ds->last_dock_time + HZ)))
		return 1;
	return 0;
}

/**
 * handle_eject_request - handle an undock request checking for error conditions
 *
 * Check to make sure the dock device is still present, then undock and
 * hotremove all the devices that may need removing.
 */
static int handle_eject_request(struct dock_station *ds, u32 event)
{
	if (dock_in_progress(ds))
		return -EBUSY;

	/*
	 * here we need to generate the undock
	 * event prior to actually doing the undock
	 * so that the device struct still exists.
	 * Also, even send the dock event if the
	 * device is not present anymore
	 */
	dock_event(ds, event, UNDOCK_EVENT);

	hot_remove_dock_devices(ds);
	undock(ds);
	acpi_evaluate_lck(ds->handle, 0);
	acpi_evaluate_ej0(ds->handle);
	if (dock_present(ds)) {
		acpi_handle_err(ds->handle, "Unable to undock!\n");
		return -EBUSY;
	}
	complete_undock(ds);
	return 0;
}

/**
 * dock_notify - Handle ACPI dock notification.
 * @adev: Dock station's ACPI device object.
 * @event: Event code.
 *
 * If we are notified to dock, then check to see if the dock is
 * present and then dock.  Notify all drivers of the dock event,
 * and then hotplug and devices that may need hotplugging.
 */
int dock_notify(struct acpi_device *adev, u32 event)
{
<<<<<<< HEAD
	acpi_handle handle = ds->handle;
	struct acpi_device *adev = NULL;
=======
	acpi_handle handle = adev->handle;
	struct dock_station *ds = find_dock_station(handle);
>>>>>>> d901188f
	int surprise_removal = 0;

	if (!ds)
		return -ENODEV;

	/*
	 * According to acpi spec 3.0a, if a DEVICE_CHECK notification
	 * is sent and _DCK is present, it is assumed to mean an undock
	 * request.
	 */
	if ((ds->flags & DOCK_IS_DOCK) && event == ACPI_NOTIFY_DEVICE_CHECK)
		event = ACPI_NOTIFY_EJECT_REQUEST;

	/*
	 * dock station: BUS_CHECK - docked or surprise removal
	 *		 DEVICE_CHECK - undocked
	 * other device: BUS_CHECK/DEVICE_CHECK - added or surprise removal
	 *
	 * To simplify event handling, dock dependent device handler always
	 * get ACPI_NOTIFY_BUS_CHECK/ACPI_NOTIFY_DEVICE_CHECK for add and
	 * ACPI_NOTIFY_EJECT_REQUEST for removal
	 */
	switch (event) {
	case ACPI_NOTIFY_BUS_CHECK:
	case ACPI_NOTIFY_DEVICE_CHECK:
<<<<<<< HEAD
		acpi_bus_get_device(handle, &adev);
=======
>>>>>>> d901188f
		if (!dock_in_progress(ds) && !acpi_device_enumerated(adev)) {
			begin_dock(ds);
			dock(ds);
			if (!dock_present(ds)) {
				acpi_handle_err(handle, "Unable to dock!\n");
				complete_dock(ds);
				break;
			}
			hotplug_dock_devices(ds, event);
			complete_dock(ds);
			dock_event(ds, event, DOCK_EVENT);
			acpi_evaluate_lck(ds->handle, 1);
			acpi_update_all_gpes();
			break;
		}
		if (dock_present(ds) || dock_in_progress(ds))
			break;
		/* This is a surprise removal */
		surprise_removal = 1;
		event = ACPI_NOTIFY_EJECT_REQUEST;
		/* Fall back */
	case ACPI_NOTIFY_EJECT_REQUEST:
		begin_undock(ds);
		if ((immediate_undock && !(ds->flags & DOCK_IS_ATA))
		   || surprise_removal)
			handle_eject_request(ds, event);
		else
			dock_event(ds, event, UNDOCK_EVENT);
		break;
	}
	return 0;
}

/*
 * show_docked - read method for "docked" file in sysfs
 */
static ssize_t show_docked(struct device *dev,
			   struct device_attribute *attr, char *buf)
{
	struct dock_station *dock_station = dev->platform_data;
	struct acpi_device *adev = NULL;

	acpi_bus_get_device(dock_station->handle, &adev);
	return snprintf(buf, PAGE_SIZE, "%u\n", acpi_device_enumerated(adev));
}
static DEVICE_ATTR(docked, S_IRUGO, show_docked, NULL);

/*
 * show_flags - read method for flags file in sysfs
 */
static ssize_t show_flags(struct device *dev,
			  struct device_attribute *attr, char *buf)
{
	struct dock_station *dock_station = dev->platform_data;
	return snprintf(buf, PAGE_SIZE, "%d\n", dock_station->flags);

}
static DEVICE_ATTR(flags, S_IRUGO, show_flags, NULL);

/*
 * write_undock - write method for "undock" file in sysfs
 */
static ssize_t write_undock(struct device *dev, struct device_attribute *attr,
			   const char *buf, size_t count)
{
	int ret;
	struct dock_station *dock_station = dev->platform_data;

	if (!count)
		return -EINVAL;

	acpi_scan_lock_acquire();
	begin_undock(dock_station);
	ret = handle_eject_request(dock_station, ACPI_NOTIFY_EJECT_REQUEST);
	acpi_scan_lock_release();
	return ret ? ret: count;
}
static DEVICE_ATTR(undock, S_IWUSR, NULL, write_undock);

/*
 * show_dock_uid - read method for "uid" file in sysfs
 */
static ssize_t show_dock_uid(struct device *dev,
			     struct device_attribute *attr, char *buf)
{
	unsigned long long lbuf;
	struct dock_station *dock_station = dev->platform_data;
	acpi_status status = acpi_evaluate_integer(dock_station->handle,
					"_UID", NULL, &lbuf);
	if (ACPI_FAILURE(status))
	    return 0;

	return snprintf(buf, PAGE_SIZE, "%llx\n", lbuf);
}
static DEVICE_ATTR(uid, S_IRUGO, show_dock_uid, NULL);

static ssize_t show_dock_type(struct device *dev,
		struct device_attribute *attr, char *buf)
{
	struct dock_station *dock_station = dev->platform_data;
	char *type;

	if (dock_station->flags & DOCK_IS_DOCK)
		type = "dock_station";
	else if (dock_station->flags & DOCK_IS_ATA)
		type = "ata_bay";
	else if (dock_station->flags & DOCK_IS_BAT)
		type = "battery_bay";
	else
		type = "unknown";

	return snprintf(buf, PAGE_SIZE, "%s\n", type);
}
static DEVICE_ATTR(type, S_IRUGO, show_dock_type, NULL);

static struct attribute *dock_attributes[] = {
	&dev_attr_docked.attr,
	&dev_attr_flags.attr,
	&dev_attr_undock.attr,
	&dev_attr_uid.attr,
	&dev_attr_type.attr,
	NULL
};

static struct attribute_group dock_attribute_group = {
	.attrs = dock_attributes
};

/**
 * acpi_dock_add - Add a new dock station
 * @adev: Dock station ACPI device object.
 *
 * allocated and initialize a new dock station device.
 */
void acpi_dock_add(struct acpi_device *adev)
{
	struct dock_station *dock_station, ds = { NULL, };
	struct platform_device_info pdevinfo;
	acpi_handle handle = adev->handle;
	struct platform_device *dd;
	int ret;

	memset(&pdevinfo, 0, sizeof(pdevinfo));
	pdevinfo.name = "dock";
	pdevinfo.id = dock_station_count;
	pdevinfo.acpi_node.companion = adev;
	pdevinfo.data = &ds;
	pdevinfo.size_data = sizeof(ds);
	dd = platform_device_register_full(&pdevinfo);
	if (IS_ERR(dd))
		return;

	dock_station = dd->dev.platform_data;

	dock_station->handle = handle;
	dock_station->dock_device = dd;
	dock_station->last_dock_time = jiffies - HZ;

	INIT_LIST_HEAD(&dock_station->sibling);
	INIT_LIST_HEAD(&dock_station->dependent_devices);

	/* we want the dock device to send uevents */
	dev_set_uevent_suppress(&dd->dev, 0);

	if (acpi_dock_match(handle))
		dock_station->flags |= DOCK_IS_DOCK;
	if (acpi_ata_match(handle))
		dock_station->flags |= DOCK_IS_ATA;
	if (acpi_device_is_battery(adev))
		dock_station->flags |= DOCK_IS_BAT;

	ret = sysfs_create_group(&dd->dev.kobj, &dock_attribute_group);
	if (ret)
		goto err_unregister;

	/* add the dock station as a device dependent on itself */
	ret = add_dock_dependent_device(dock_station, adev);
	if (ret)
		goto err_rmgroup;

	dock_station_count++;
	list_add(&dock_station->sibling, &dock_stations);
	adev->flags.is_dock_station = true;
	dev_info(&adev->dev, "ACPI dock station (docks/bays count: %d)\n",
		 dock_station_count);
	return;

err_rmgroup:
	sysfs_remove_group(&dd->dev.kobj, &dock_attribute_group);

err_unregister:
	platform_device_unregister(dd);
	acpi_handle_err(handle, "%s encountered error %d\n", __func__, ret);
}<|MERGE_RESOLUTION|>--- conflicted
+++ resolved
@@ -451,13 +451,8 @@
  */
 int dock_notify(struct acpi_device *adev, u32 event)
 {
-<<<<<<< HEAD
-	acpi_handle handle = ds->handle;
-	struct acpi_device *adev = NULL;
-=======
 	acpi_handle handle = adev->handle;
 	struct dock_station *ds = find_dock_station(handle);
->>>>>>> d901188f
 	int surprise_removal = 0;
 
 	if (!ds)
@@ -483,10 +478,6 @@
 	switch (event) {
 	case ACPI_NOTIFY_BUS_CHECK:
 	case ACPI_NOTIFY_DEVICE_CHECK:
-<<<<<<< HEAD
-		acpi_bus_get_device(handle, &adev);
-=======
->>>>>>> d901188f
 		if (!dock_in_progress(ds) && !acpi_device_enumerated(adev)) {
 			begin_dock(ds);
 			dock(ds);
